from __future__ import division

import matplotlib

# =============================================================================
# IMPORTS
# =============================================================================

import os
import pdb
import sys

import astropy.io.fits as pyfits
import astropy.stats
import matplotlib.pyplot as plt
import numpy as np

import json
import pysiaf
import webbpsf_ext

from copy import deepcopy
from jwst.pipeline import Detector1Pipeline, Image2Pipeline, Coron3Pipeline
import jwst.datamodels
from pyklip import parallelized
from scipy.ndimage import gaussian_filter, median_filter, fourier_shift
from scipy.ndimage import shift as spline_shift
from scipy.optimize import leastsq, minimize
from skimage.registration import phase_cross_correlation
from spaceKLIP import utils as ut
from spaceKLIP.psf import JWST_PSF
from spaceKLIP.xara import core
from webbpsf_ext import robust
from webbpsf_ext.coords import dist_image
from webbpsf_ext.webbpsf_ext_core import _transmission_map

from webbpsf.constants import JWST_CIRCUMSCRIBED_DIAMETER

import logging
log = logging.getLogger(__name__)
log.setLevel(logging.INFO)


# =============================================================================
# MAIN
# =============================================================================

# Load NIRCam true mask centers and filter-dependent shifts from Jarron.
path = 'resources/crpix_jarron.json'
path = os.path.join(os.path.split(os.path.abspath(__file__))[0], path)
file = open(path, 'r')
crpix_jarron = json.load(file)
file.close()
path = 'resources/filter_shifts_jarron.json'
path = os.path.join(os.path.split(os.path.abspath(__file__))[0], path)
file = open(path, 'r')
filter_shifts_jarron = json.load(file)
file.close()

class ImageTools():
    """
    The spaceKLIP image manipulation tools class.
    
    """
    
    def __init__(self,
                 database):
        """
        Initialize the spaceKLIP image manipulation tools class.
        
        Parameters
        ----------
        database : spaceKLIP.Database
            SpaceKLIP database on which the image manipulation steps shall be
            run.
        
        Returns
        -------
        None.
        
        """
        
        # Make an internal alias of the spaceKLIP database class.
        self.database = database
        
        pass

    def _get_output_dir(self, subdir):
        """Utility function to get full output dir path, and create it if needed"""
        # Set output directory.
        output_dir = os.path.join(self.database.output_dir, subdir)
        if not os.path.exists(output_dir):
            os.makedirs(output_dir)
        return output_dir

    def _iterate_function_over_files(self, types, file_transformation_function, restrict_to=None):
        """ Iterate some callable function over all files in a database.

        This is a repetitive pattern used in many of the image processing functions, so
        we abstract it here to reduce code repetition.

        The file transformation function should take one filename as an input, perform some transformation or image processing
        write out the file to some new path, and return the output filename.
        Any other arguments should be provided prior to passing in the function, for instance
        via functools.partial if necessary.

        """

        # Loop through concatenations.
        for i, key in enumerate(self.database.obs.keys()):

            # if we limit to only processing some concatenations, check whether this concatenation matches the pattern
            if (restrict_to is not None) and (restrict_to not in key):
                continue

            log.info('--> Concatenation ' + key)

            # Loop through FITS files.
            nfitsfiles = len(self.database.obs[key])
            for j in range(nfitsfiles):

                # Read FITS file.
                filename = self.database.obs[key]['FITSFILE'][j]

                # Only process files of the specified types.
                #  (skip any files with types that are not in the list of types.)
                if self.database.obs[key]['TYPE'][j] in types:

                    output_filename = file_transformation_function(filename)

                    # Update spaceKLIP database.
                    self.database.update_obs(key, j, output_filename)

    def remove_frames(self,
                      index=[0],
                      types=['SCI', 'SCI_BG', 'REF', 'REF_BG'],
                      subdir='removed'):
        """
        Remove individual frames from the data.
        
        Parameters
        ----------
        index : int or list of int or dict of list of list of int, optional
            Indices (0-indexed) of the frames to be removed. If int, then only
            a single frame will be removed from each observation. If list of
            int, then multiple frames can be removed from each observation. If
            dict of list of list of int, then the dictionary keys must match
            the keys of the observations database, and the number of entries in
            the lists must match the number of observations in the
            corresponding concatenation. Then, a different list of int can be
            used for each individual observation to remove different frames.
            The default is [0].
        types : list of str, optional
            List of data types from which the frames shall be removed. The
            default is ['SCI', 'SCI_BG', 'REF', 'REF_BG'].
        subdir : str, optional
            Name of the directory where the data products shall be saved. The
            default is 'removed'.
        
        Returns
        -------
        None.
        
        """
        
        # Check input.
        if isinstance(index, int):
            index = [index]
        
        # Set output directory.
        output_dir = os.path.join(self.database.output_dir, subdir)
        if not os.path.exists(output_dir):
            os.makedirs(output_dir)
        
        # Loop through concatenations.
        for i, key in enumerate(self.database.obs.keys()):
            log.info('--> Concatenation ' + key)
            
            # Loop through FITS files.
            nfitsfiles = len(self.database.obs[key])
            for j in range(nfitsfiles):
                
                # Read FITS file and PSF mask.
                fitsfile = self.database.obs[key]['FITSFILE'][j]
                data, erro, pxdq, head_pri, head_sci, is2d, imshifts, maskoffs = ut.read_obs(fitsfile)
                maskfile = self.database.obs[key]['MASKFILE'][j]
                mask = ut.read_msk(maskfile)
                nints = self.database.obs[key]['NINTS'][j]
                
                # Skip file types that are not in the list of types.
                if self.database.obs[key]['TYPE'][j] in types:
                    
                    # Remove frames.
                    head, tail = os.path.split(fitsfile)
                    log.info('  --> Frame removal: ' + tail)
                    try:
                        index_temp = index[key][j]
                    except:
                        index_temp = index.copy()
                    log.info('  --> Frame removal: removing frame(s) ' + str(index_temp))
                    data = np.delete(data, index_temp, axis=0)
                    erro = np.delete(erro, index_temp, axis=0)
                    pxdq = np.delete(pxdq, index_temp, axis=0)
                    if imshifts is not None:
                        imshifts = np.delete(imshifts, index_temp, axis=0)
                    if maskoffs is not None:
                        maskoffs = np.delete(maskoffs, index_temp, axis=0)
                    nints = data.shape[0]
                
                # Write FITS file and PSF mask.
                head_pri['NINTS'] = nints
                fitsfile = ut.write_obs(fitsfile, output_dir, data, erro, pxdq, head_pri, head_sci, is2d, imshifts, maskoffs)
                maskfile = ut.write_msk(maskfile, mask, fitsfile)
                
                # Update spaceKLIP database.
                self.database.update_obs(key, j, fitsfile, maskfile, nints=nints)
        
        pass
    
    def crop_frames(self,
                    npix=1,
                    types=['SCI', 'SCI_BG', 'REF', 'REF_BG'],
                    subdir='cropped'):
        """
        Crop all frames.
        
        Parameters
        ----------
        npix : int or list of four int, optional
            Number of pixels to be cropped from the frames. If int, the same
            number of pixels will be cropped on each side. If list of four int,
            a different number of pixels can be cropped from the [left, right,
            bottom, top] of the frames. The default is 1.
        types : list of str, optional
            List of data types from which the frames shall be cropped. The
            default is ['SCI', 'SCI_BG', 'REF', 'REF_BG'].
        subdir : str, optional
            Name of the directory where the data products shall be saved. The
            default is 'cropped'.
        
        Returns
        -------
        None.
        
        """
        
        # Check input.
        if isinstance(npix, int):
            npix = [npix, npix, npix, npix]  # left, right, bottom, top
        if len(npix) != 4:
            raise UserWarning('Parameter npix must either be an int or a list of four int (left, right, bottom, top)')
        
        # Set output directory.
        output_dir = os.path.join(self.database.output_dir, subdir)
        if not os.path.exists(output_dir):
            os.makedirs(output_dir)
        
        # Loop through concatenations.
        for i, key in enumerate(self.database.obs.keys()):
            log.info('--> Concatenation ' + key)
            
            # Loop through FITS files.
            nfitsfiles = len(self.database.obs[key])
            for j in range(nfitsfiles):
                
                # Read FITS file and PSF mask.
                fitsfile = self.database.obs[key]['FITSFILE'][j]
                data, erro, pxdq, head_pri, head_sci, is2d, imshifts, maskoffs = ut.read_obs(fitsfile)
                maskfile = self.database.obs[key]['MASKFILE'][j]
                mask = ut.read_msk(maskfile)
                crpix1 = self.database.obs[key]['CRPIX1'][j]
                crpix2 = self.database.obs[key]['CRPIX2'][j]
                
                # Skip file types that are not in the list of types.
                if self.database.obs[key]['TYPE'][j] in types:
                    
                    # Crop frames.
                    head, tail = os.path.split(fitsfile)
                    log.info('  --> Frame cropping: ' + tail)
                    sh = data.shape
                    data = data[:, npix[2]:-npix[3], npix[0]:-npix[1]]
                    erro = erro[:, npix[2]:-npix[3], npix[0]:-npix[1]]
                    pxdq = pxdq[:, npix[2]:-npix[3], npix[0]:-npix[1]]
                    if mask is not None:
                        mask = mask[npix[2]:-npix[3], npix[0]:-npix[1]]
                    crpix1 -= npix[0]
                    crpix2 -= npix[2]
                    log.info('  --> Frame cropping: old shape = ' + str(sh[1:]) + ', new shape = ' + str(data.shape[1:]))
                
                # Write FITS file and PSF mask.
                head_sci['CRPIX1'] = crpix1
                head_sci['CRPIX2'] = crpix2
                fitsfile = ut.write_obs(fitsfile, output_dir, data, erro, pxdq, head_pri, head_sci, is2d, imshifts, maskoffs)
                maskfile = ut.write_msk(maskfile, mask, fitsfile)
                
                # Update spaceKLIP database.
                self.database.update_obs(key, j, fitsfile, maskfile, crpix1=crpix1, crpix2=crpix2)
        
        pass
    
    def pad_frames(self,
                   npix=1,
                   cval=np.nan,
                   types=['SCI', 'SCI_BG', 'REF', 'REF_BG'],
                   subdir='padded'):
        """
        Pad all frames.
        
        Parameters
        ----------
        npix : int or list of four int, optional
            Number of pixels to be padded around the frames. If int, the same
            number of pixels will be padded on each side. If list of four int,
            a different number of pixels can be padded on the [left, right,
            bottom, top] of the frames. The default is 1.
        cval : float, optional
            Fill value for the padded pixels. The default is nan.
        types : list of str, optional
            List of data types from which the frames shall be padded. The
            default is ['SCI', 'SCI_BG', 'REF', 'REF_BG'].
        subdir : str, optional
            Name of the directory where the data products shall be saved. The
            default is 'padded'.
        
        Returns
        -------
        None.
        
        """
        
        # Check input.
        if isinstance(npix, int):
            npix = [npix, npix, npix, npix]  # left, right, bottom, top
        if len(npix) != 4:
            raise UserWarning('Parameter npix must either be an int or a list of four int (left, right, bottom, top)')
        
        # Set output directory.
        output_dir = os.path.join(self.database.output_dir, subdir)
        if not os.path.exists(output_dir):
            os.makedirs(output_dir)
        
        # Loop through concatenations.
        for i, key in enumerate(self.database.obs.keys()):
            log.info('--> Concatenation ' + key)
            
            # Loop through FITS files.
            nfitsfiles = len(self.database.obs[key])
            for j in range(nfitsfiles):
                
                # Read FITS file and PSF mask.
                fitsfile = self.database.obs[key]['FITSFILE'][j]
                data, erro, pxdq, head_pri, head_sci, is2d, imshifts, maskoffs = ut.read_obs(fitsfile)
                maskfile = self.database.obs[key]['MASKFILE'][j]
                mask = ut.read_msk(maskfile)
                crpix1 = self.database.obs[key]['CRPIX1'][j]
                crpix2 = self.database.obs[key]['CRPIX2'][j]
                
                # Skip file types that are not in the list of types.
                if self.database.obs[key]['TYPE'][j] in types:
                    
                    # Crop frames.
                    head, tail = os.path.split(fitsfile)
                    log.info('  --> Frame padding: ' + tail)
                    sh = data.shape
                    data = np.pad(data, ((0, 0), (npix[2], npix[3]), (npix[0], npix[1])), mode='constant', constant_values=cval)
                    erro = np.pad(erro, ((0, 0), (npix[2], npix[3]), (npix[0], npix[1])), mode='constant', constant_values=cval)
                    pxdq = np.pad(pxdq, ((0, 0), (npix[2], npix[3]), (npix[0], npix[1])), mode='constant', constant_values=0)
                    if mask is not None:
                        mask = np.pad(mask, ((npix[2], npix[3]), (npix[0], npix[1])), mode='constant', constant_values=np.nan)
                    crpix1 += npix[0]
                    crpix2 += npix[2]
                    log.info('  --> Frame padding: old shape = ' + str(sh[1:]) + ', new shape = ' + str(data.shape[1:]) + ', fill value = %.2f' % cval)
                
                # Write FITS file and PSF mask.
                head_sci['CRPIX1'] = crpix1
                head_sci['CRPIX2'] = crpix2
                fitsfile = ut.write_obs(fitsfile, output_dir, data, erro, pxdq, head_pri, head_sci, is2d, imshifts, maskoffs)
                maskfile = ut.write_msk(maskfile, mask, fitsfile)
                
                # Update spaceKLIP database.
                self.database.update_obs(key, j, fitsfile, maskfile, crpix1=crpix1, crpix2=crpix2)
        
        pass
    
    def coadd_frames(self,
                     nframes=None,
                     types=['SCI', 'SCI_BG', 'REF', 'REF_BG'],
                     subdir='coadded'):
        """
        Coadd frames.
        
        Parameters
        ----------
        nframes : int, optional
            Number of frames to be coadded. Modulo frames will be removed. If
            None, will coadd all frames in an observation. The default is None.
        types : list of str, optional
            List of data types from which the frames shall be coadded. The
            default is ['SCI', 'SCI_BG', 'REF', 'REF_BG'].
        subdir : str, optional
            Name of the directory where the data products shall be saved. The
            default is 'coadded'.
        
        Returns
        -------
        None.
        
        """
        
        # Set output directory.
        output_dir = os.path.join(self.database.output_dir, subdir)
        if not os.path.exists(output_dir):
            os.makedirs(output_dir)

        # The starting value.
        nframes0 = nframes
        
        # Loop through concatenations.
        for i, key in enumerate(self.database.obs.keys()):
            log.info('--> Concatenation ' + key)
            
            # Loop through FITS files.
            nfitsfiles = len(self.database.obs[key])
            for j in range(nfitsfiles):
                
                # Read FITS file and PSF mask.
                fitsfile = self.database.obs[key]['FITSFILE'][j]
                data, erro, pxdq, head_pri, head_sci, is2d, imshifts, maskoffs = ut.read_obs(fitsfile)
                maskfile = self.database.obs[key]['MASKFILE'][j]
                mask = ut.read_msk(maskfile)
                nints = self.database.obs[key]['NINTS'][j]
                effinttm = self.database.obs[key]['EFFINTTM'][j]
                
                # If nframes is not provided, collapse everything.
                if nframes0 is None:
                    nframes = nints
                
                # Skip file types that are not in the list of types.
                if self.database.obs[key]['TYPE'][j] in types:
                    
                    # Coadd frames.
                    head, tail = os.path.split(fitsfile)
                    log.info('  --> Frame coadding: ' + tail)
                    ncoadds = data.shape[0] // nframes
                    data = np.nanmedian(data[:nframes * ncoadds].reshape((nframes, ncoadds, data.shape[-2], data.shape[-1])), axis=0)
                    erro_reshape = erro[:nframes * ncoadds].reshape((nframes, ncoadds, erro.shape[-2], erro.shape[-1]))
                    nsample = np.sum(np.logical_not(np.isnan(erro_reshape)), axis=0)
                    erro = np.true_divide(np.sqrt(np.nansum(erro_reshape**2, axis=0)), nsample)
                    pxdq_temp = pxdq[:nframes * ncoadds].reshape((nframes, ncoadds, pxdq.shape[-2], pxdq.shape[-1]))
                    pxdq = pxdq_temp[0]
                    for k in range(1, nframes):
                        pxdq = np.bitwise_or(pxdq, pxdq_temp[k])
                    if imshifts is not None:
                        imshifts = np.mean(imshifts[:nframes * ncoadds].reshape((nframes, ncoadds, imshifts.shape[-1])), axis=0)
                    if maskoffs is not None:
                        maskoffs = np.mean(maskoffs[:nframes * ncoadds].reshape((nframes, ncoadds, maskoffs.shape[-1])), axis=0)
                    nints = data.shape[0]
                    effinttm *= nframes
                    log.info('  --> Frame coadding: %.0f coadd(s) of %.0f frame(s)' % (ncoadds, nframes))
                
                # Write FITS file and PSF mask.
                head_pri['NINTS'] = nints
                head_pri['EFFINTTM'] = effinttm
                fitsfile = ut.write_obs(fitsfile, output_dir, data, erro, pxdq, head_pri, head_sci, is2d, imshifts, maskoffs)
                maskfile = ut.write_msk(maskfile, mask, fitsfile)
                
                # Update spaceKLIP database.
                self.database.update_obs(key, j, fitsfile, maskfile, nints=nints, effinttm=effinttm)
        
        pass
    
    def subtract_median(self,
                        types=['SCI', 'SCI_TA', 'SCI_BG', 'REF', 'REF_TA', 'REF_BG'],
                        method='border',
                        sigma=3.0,
                        borderwidth=32,
                        subdir='medsub'):
        
        """
        Subtract the median from each frame. Clip everything brighter than 5-
        sigma from the background before computing the median.
        
        Parameters
        ----------
        types : list of str, optional
            List of data types for which the median shall be subtracted. The
            default is ['SCI', 'SCI_TA', 'SCI_BG', 'REF', 'REF_TA', 'REF_BG'].
        subdir : str, optional
            Name of the directory where the data products shall be saved. The
            default is 'medsub'.
<<<<<<< HEAD
        method : str, optional
=======
        method : str
>>>>>>> 8d728805
            'robust' for a robust median after masking out bright stars,
            'sigma_clipped' for another version of robust median using astropy
                sigma_clipped_stats on the whole image,
            'border' for robust median on the outer border region only, to
                ignore the bright stellar PSF in the center,
            or 'simple'  for a simple np.nanmedian.
        sigma : float, optional
            number of standard deviations to use for the clipping limit in
            sigma_clipped_stats, if the robust option is selected.
        borderwidth : int, optional
            number of pixels to use when defining the outer border region, if
            the border option is selected. Default is to use the outermost 32
            pixels around all sides of the image.
        
        Returns
        -------
        None.
        
        """
        
        # Set output directory.
        output_dir = os.path.join(self.database.output_dir, subdir)
        if not os.path.exists(output_dir):
            os.makedirs(output_dir)
        
        log.info(f'Median subtraction using method={method}')
        # Loop through concatenations.
        for i, key in enumerate(self.database.obs.keys()):
            log.info('--> Concatenation ' + key)
            
            # Loop through FITS files.
            nfitsfiles = len(self.database.obs[key])
            for j in range(nfitsfiles):
                
                # Read FITS file and PSF mask.
                fitsfile = self.database.obs[key]['FITSFILE'][j]
                data, erro, pxdq, head_pri, head_sci, is2d, imshifts, maskoffs = ut.read_obs(fitsfile)
                maskfile = self.database.obs[key]['MASKFILE'][j]
                mask = ut.read_msk(maskfile)
                
                # Skip file types that are not in the list of types.
                if self.database.obs[key]['TYPE'][j] in types:
                    
                    # Subtract median.
                    head, tail = os.path.split(fitsfile)
                    log.info('  --> Median subtraction: ' + tail)
                    data_temp = data.copy()
                    # if self.database.obs[key]['TELESCOP'][j] == 'JWST' and self.database.obs[key]['INSTRUME'][j] == 'NIRCAM':
                    # data_temp[pxdq != 0] = np.nan
                    data_temp[pxdq & 1 == 1] = np.nan
                    # else:
                    #     data_temp[pxdq & 1 == 1] = np.nan
                    if method=='robust':
                        # Robust median, using a method by Jens
                        bg_med = np.nanmedian(data_temp, axis=(1, 2), keepdims=True)
                        bg_std = robust.medabsdev(data_temp, axis=(1, 2), keepdims=True)
                        bg_ind = data_temp > (bg_med + 5. * bg_std)  # clip bright PSFs for final calculation
                        data_temp[bg_ind] = np.nan
                        bg_median = np.nanmedian(data_temp, axis=(1, 2), keepdims=True)
                    elif method == 'sigma_clipped':
                        # Robust median using astropy.stats.sigma_clipped_stats
                        if len(data.shape) == 2:
                            mean, median, stddev = astropy.stats.sigma_clipped_stats(data_temp,sigma=sigma)
                        elif len(data.shape) == 3:
                            bg_median = np.zeros([data.shape[0], 1, 1])
                            for iint in range(data.shape[0]):
                                mean_i, median_i, stddev_i = astropy.stats.sigma_clipped_stats(data[iint])
                                bg_median[iint] = median_i
                        else:
                            raise NotImplementedError("data must be 2d or 3d for this method")
                    elif method=='border':
                        # Use only the outer border region of the image, near the edges of the FOV
                        shape = data.shape
                        if len(shape) == 2:
                            # only one int
                            y, x = np.indices(shape)
                            bordermask = (x < borderwidth) | (x > shape[1] - borderwidth) | (y < borderwidth) | ( y > shape[0] - borderwidth)
                            mean, bg_median, stddev = astropy.stats.sigma_clipped_stats(data[bordermask])
                        elif len(shape) == 3:
                            # perform robust stats on border region of each int
                            y, x = np.indices(data.shape[1:])
                            bordermask = (x < borderwidth) | (x > shape[1] - borderwidth) | (y < borderwidth) | ( y > shape[0] - borderwidth)
                            bg_median = np.zeros([shape[0],1,1])
                            for iint in range(shape[0]):
                                mean_i, median_i, stddev_i = astropy.stats.sigma_clipped_stats(data[iint][bordermask])
                                bg_median[iint] = median_i
                        else:
                            raise NotImplementedError("data must be 2d or 3d for this method")
                    else:
                        # Plain vanilla median of the image
                        bg_median = np.nanmedian(data_temp, axis=(1, 2), keepdims=True)

                    data -= bg_median
                    log.info('  --> Median subtraction: mean of frame median = %.2f' % np.mean(bg_median))
                
                # Write FITS file and PSF mask.
                fitsfile = ut.write_obs(fitsfile, output_dir, data, erro, pxdq, head_pri, head_sci, is2d, imshifts, maskoffs)
                maskfile = ut.write_msk(maskfile, mask, fitsfile)
                
                # Update spaceKLIP database.
                self.database.update_obs(key, j, fitsfile, maskfile)
    
    def subtract_background(self,
                            nints_per_med=None,
                            subdir='bgsub'):
        """
        Median subtract the corresponding background observations from the SCI and REF
        data in the spaceKLIP database. 
        
        Parameters
        ----------
        nints_per_med : int
            Number of integrations per median. For example, if you have a target
            + background dataset with 20 integrations each and nints_per_med is
            set to 5, a median of every 5 background images will be subtracted from
            the corresponding 5 target images. The default is None (i.e. a median 
            across all images).

        subdir : str, optional
            Name of the directory where the data products shall be saved. The
            default is 'bgsub'.
        
        Returns
        -------
        None.
        
        """
        
        # Set output directory.
        output_dir = os.path.join(self.database.output_dir, subdir)
        if not os.path.exists(output_dir):
            os.makedirs(output_dir)

        # Store the nints_per_med parameter
        orig_nints_per_med = deepcopy(nints_per_med)
        
        # Loop through concatenations.
        for i, key in enumerate(self.database.obs.keys()):
            log.info('--> Concatenation ' + key)
            
            # Find science, reference, and background files.
            ww = np.where((self.database.obs[key]['TYPE'] == 'SCI')
                            | (self.database.obs[key]['TYPE'] == 'REF'))[0]
            ww_sci_bg = np.where(self.database.obs[key]['TYPE'] == 'SCI_BG')[0]
            ww_ref_bg = np.where(self.database.obs[key]['TYPE'] == 'REF_BG')[0]
            
            # Loop through science background files.
            if len(ww_sci_bg) != 0:
                sci_bg_data = []
                sci_bg_erro = []
                sci_bg_pxdq = []
                for j in ww_sci_bg:
                    
                    # Read science background file.
                    fitsfile = self.database.obs[key]['FITSFILE'][j]
                    data, erro, pxdq, head_pri, head_sci, is2d, imshifts, maskoffs = ut.read_obs(fitsfile)

                    # Determine split indices
                    nints = data.shape[0]
                    if orig_nints_per_med == None:
                        nints_per_med = nints
                    indxs = np.arange(nints)
                    split_inds = [x+1 for x in indxs if (x+1)%nints_per_med == 0 
                                              and x < (nints-nints_per_med)]

                    # Compute median science background.
                    sci_bg_data += [data]
                    sci_bg_erro += [erro]
                    sci_bg_pxdq += [pxdq]
                sci_bg_data = np.concatenate(sci_bg_data)
                sci_bg_erro = np.concatenate(sci_bg_erro)
                sci_bg_pxdq = np.concatenate(sci_bg_pxdq)

                sci_bg_data_split = np.array_split(sci_bg_data, split_inds, axis=0)
                sci_bg_erro_split = np.array_split(sci_bg_erro, split_inds, axis=0)
                sci_bg_pxdq_split = np.array_split(sci_bg_pxdq, split_inds, axis=0)
                for k in range(len(split_inds)+1):
                    sci_bg_data_split[k] = np.nanmedian(sci_bg_data_split[k], axis=0)
                    nsample = np.sum(np.logical_not(np.isnan(sci_bg_erro_split[k])), axis=0)
                    sci_bg_erro_split[k] = np.true_divide(np.sqrt(np.nansum(sci_bg_erro_split[k]**2, axis=0)), nsample)
                    sci_bg_pxdq_split[k] = np.sum(sci_bg_pxdq_split[k] & 1 == 1, axis=0) != 0
            else:
                sci_bg_data = None
            
            # Loop through reference background files.
            if len(ww_ref_bg) != 0:
                ref_bg_data = []
                ref_bg_erro = []
                ref_bg_pxdq = []
                for j in ww_ref_bg:
                    
                    # Read reference background file.
                    fitsfile = self.database.obs[key]['FITSFILE'][j]
                    data, erro, pxdq, head_pri, head_sci, is2d, imshifts, maskoffs = ut.read_obs(fitsfile)

                    # Determine split indices
                    nints = data.shape[0]
                    if orig_nints_per_med == None:
                        nints_per_med = nints
                    indxs = np.arange(nints)
                    split_inds = [x+1 for x in indxs if (x+1)%nints_per_med == 0 
                                                  and x < (nints-nints_per_med)]
                    # Compute median reference background.
                    ref_bg_data += [data]
                    ref_bg_erro += [erro]
                    ref_bg_pxdq += [pxdq]
                ref_bg_data = np.concatenate(ref_bg_data)
                ref_bg_erro = np.concatenate(ref_bg_erro)
                ref_bg_pxdq = np.concatenate(ref_bg_pxdq)

                ref_bg_data_split = np.array_split(ref_bg_data, split_inds, axis=0)
                ref_bg_erro_split = np.array_split(ref_bg_erro, split_inds, axis=0)
                ref_bg_pxdq_split = np.array_split(ref_bg_pxdq, split_inds, axis=0)
                for k in range(len(split_inds)+1):
                    ref_bg_data_split[k] = np.nanmedian(ref_bg_data_split[k], axis=0)
                    nsample = np.sum(np.logical_not(np.isnan(ref_bg_erro_split[k])), axis=0)
                    ref_bg_erro_split[k] = np.true_divide(np.sqrt(np.nansum(ref_bg_erro_split[k]**2, axis=0)), nsample)
                    ref_bg_pxdq_split[k] = np.sum(ref_bg_pxdq_split[k] & 1 == 1, axis=0) != 0
            else:
                ref_bg_data = None
            
            # Check input.
            if sci_bg_data is None and ref_bg_data is None:
                raise UserWarning('Could not find any background files')
            
            # Loop through science and reference files. 
            for j in ww:
                # Read FITS file and PSF mask.
                fitsfile = self.database.obs[key]['FITSFILE'][j]
                data, erro, pxdq, head_pri, head_sci, is2d, imshifts, maskoffs = ut.read_obs(fitsfile)
                maskfile = self.database.obs[key]['MASKFILE'][j]
                mask = ut.read_msk(maskfile)

                wwtype = self.database.obs[key]['TYPE'][j]
                if wwtype == 'SCI':
                    sci = True
                else:
                    sci = False

                # Determine split indices
                nints = data.shape[0]
                if orig_nints_per_med == None:
                        nints_per_med = nints
                indxs = np.arange(nints)
                split_inds = [x+1 for x in indxs if (x+1)%nints_per_med == 0 
                                          and x < (nints-nints_per_med)]
                
                # Subtract background.
                head, tail = os.path.split(fitsfile)
                log.info('  --> Background subtraction: ' + tail)

                data_split = np.array_split(data, split_inds, axis=0)
                erro_split = np.array_split(erro, split_inds, axis=0)
                pxdq_split = np.array_split(pxdq, split_inds, axis=0)
                # For each dataset, need to decide what to use as the background and subtract
                for k in range(len(split_inds)+1):
                    if (sci and sci_bg_data is not None) or (not sci and ref_bg_data is None):
                        if not sci and ref_bg_data is None:
                            log.warning('  --> Could not find reference background, attempting to use science background')
                        data_split[k] = data_split[k] - sci_bg_data_split[k]
                        erro_split[k] = np.sqrt(erro_split[k]**2 + sci_bg_erro_split[k]**2)
                        pxdq_split[k][np.logical_not(pxdq_split[k] & 1 == 1) & (sci_bg_pxdq_split[k] != 0)] += 1
                    elif (not sci and ref_bg_data is not None) or (sci and sci_bg_data is None):
                        if sci and sci_bg_data is None:
                            log.warning('  --> Could not find science background, attempting to use reference background')
                        data_split[k] = data_split[k] - ref_bg_data_split[k]
                        erro_split[k] = np.sqrt(erro_split[k]**2 + ref_bg_erro_split[k]**2)
                        pxdq_split[k][np.logical_not(pxdq_split[k] & 1 == 1) & (ref_bg_pxdq_split[k] != 0)] += 1
                data = np.concatenate(data_split, axis=0)
                erro = np.concatenate(erro_split, axis=0)
                pxdq = np.concatenate(pxdq_split, axis=0)

                # Write FITS file and PSF mask.
                fitsfile = ut.write_obs(fitsfile, output_dir, data, erro, pxdq, head_pri, head_sci, is2d, imshifts, maskoffs)
                maskfile = ut.write_msk(maskfile, mask, fitsfile)
                
                # Update spaceKLIP database.
                self.database.update_obs(key, j, fitsfile, maskfile)
        
        pass
    

    def fix_bad_pixels(self,
                       method='timemed+dqmed+medfilt',
                       bpclean_kwargs={},
                       custom_kwargs={},
                       timemed_kwargs={},
                       dqmed_kwargs={},
                       medfilt_kwargs={},
                       types=['SCI', 'SCI_TA', 'SCI_BG', 'REF', 'REF_TA', 'REF_BG'],
                       subdir='bpcleaned',
                       restrict_to=None):
        """
        Identify and fix bad pixels.

        Parameters
        ----------
        method : str, optional
            Sequence of bad pixel identification and cleaning methods to be run
            on the data. Different methods must be joined by a '+' sign without
            whitespace. Available methods are:

            - bpclean: use sigma clipping to identify additional bad pixels.
            - custom: use a custom bad pixel map.
            - timemed: replace pixels which are only bad in some frames with
                       their median value from the good frames.
            - dqmed: replace bad pixels with the median value of their
                     surrounding good pixels.
            - medfilt: replace bad pixels with an image plane median filter.

            The default is 'timemed+dqmed+medfilt'.
        bpclean_kwargs : dict, optional
            Keyword arguments for the 'bpclean' method. Available keywords are:

            - sigclip : float, optional
                Sigma clipping threshold. The default is 5.
            - shift_x : list of int, optional
                Pixels in x-direction to which each pixel shall be compared to.
                The default is [-1, 0, 1].
            - shift_y : list of int, optional
                Pixels in y-direction to which each pixel shall be compared to.
                The default is [-1, 0, 1].

            The default is {}.
        custom_kwargs : dict, optional
            Keyword arguments for the 'custom' method. The dictionary keys must
            match the keys of the observations database and the dictionary
            content must be binary bad pixel maps (1 = bad, 0 = good) with the
            same shape as the corresponding data. The default is {}.
        timemed_kwargs : dict, optional
            Keyword arguments for the 'timemed' method. Available keywords are:

            - n/a

            The default is {}.
        dqmed_kwargs : dict, optional
            Keyword arguments for the 'dqmed' method. Available keywords are:

            - shift_x : list of int, optional
                Pixels in x-direction from which the median shall be computed.
                The default is [-1, 0, 1].
            - shift_y : list of int, optional
                Pixels in y-direction from which the median shall be computed.
                The default is [-1, 0, 1].

            The default is {}.
        medfilt_kwargs : dict, optional
            Keyword arguments for the 'medfilt' method. Available keywords are:

            - size : int, optional
                Kernel size of the median filter to be used. The default is 4.

            The default is {}.
        types : list of str, optional
            List of data types for which bad pixels shall be identified and
            fixed. The default is ['SCI', 'SCI_TA', 'SCI_BG', 'REF', 'REF_TA',
            'REF_BG'].
        subdir : str, optional
            Name of the directory where the data products shall be saved. The
            default is 'bpcleaned'.
        
        Returns
        -------
        None.

        """
        
        # Set output directory.
        output_dir = os.path.join(self.database.output_dir, subdir)
        if not os.path.exists(output_dir):
            os.makedirs(output_dir)
        
        # Loop through concatenations.
        for i, key in enumerate(self.database.obs.keys()):
            # if we limit to only processing some concatenations, check whether this concatenation matches the pattern
            if (restrict_to is not None) and (restrict_to not in key):
                continue

            log.info('--> Concatenation ' + key)
            
            # Loop through FITS files.
            nfitsfiles = len(self.database.obs[key])
            for j in range(nfitsfiles):
                
                # Read FITS file and PSF mask.
                fitsfile = self.database.obs[key]['FITSFILE'][j]
                data, erro, pxdq, head_pri, head_sci, is2d, imshifts, maskoffs = ut.read_obs(fitsfile)
                maskfile = self.database.obs[key]['MASKFILE'][j]
                mask = ut.read_msk(maskfile)
                
                # Skip file types that are not in the list of types.
                if self.database.obs[key]['TYPE'][j] in types:
                    
                    # Call bad pixel cleaning routines.
                    pxdq_temp = pxdq.copy()
                    # if self.database.obs[key]['TELESCOP'][j] == 'JWST' and self.database.obs[key]['INSTRUME'][j] == 'NIRCAM':
                    #     pxdq_temp = (pxdq_temp != 0) & np.logical_not(pxdq_temp & 512 == 512)
                    # else:
                    pxdq_temp = (np.isnan(data) | (pxdq_temp & 1 == 1)) & np.logical_not(pxdq_temp & 512 == 512)
                    method_split = method.split('+')
                    for k in range(len(method_split)):
                        head, tail = os.path.split(fitsfile)
                        if method_split[k] == 'bpclean':
                            log.info('  --> Method ' + method_split[k] + ': ' + tail)
                            self.find_bad_pixels_bpclean(data, erro, pxdq_temp, pxdq & 512 == 512, bpclean_kwargs)
                        elif method_split[k] == 'custom':
                            log.info('  --> Method ' + method_split[k] + ': ' + tail)
                            if self.database.obs[key]['TYPE'][j] not in ['SCI_TA', 'REF_TA']:
                                self.find_bad_pixels_custom(data, erro, pxdq_temp, key, custom_kwargs)
                            else:
                                log.info('  --> Method ' + method_split[k] + ': skipped because TA file')
                        elif method_split[k] == 'timemed':
                            log.info('  --> Method ' + method_split[k] + ': ' + tail)
                            self.fix_bad_pixels_timemed(data, erro, pxdq_temp, timemed_kwargs)
                        elif method_split[k] == 'dqmed':
                            log.info('  --> Method ' + method_split[k] + ': ' + tail)
                            self.fix_bad_pixels_dqmed(data, erro, pxdq_temp, dqmed_kwargs)
                        elif method_split[k] == 'medfilt':
                            log.info('  --> Method ' + method_split[k] + ': ' + tail)
                            self.fix_bad_pixels_medfilt(data, erro, pxdq_temp, medfilt_kwargs)
                        else:
                            log.info('  --> Unknown method ' + method_split[k] + ': skipped')
                    # if self.database.obs[key]['TELESCOP'][j] == 'JWST' and self.database.obs[key]['INSTRUME'][j] == 'NIRCAM':
                    #     pxdq[(pxdq != 0) & np.logical_not(pxdq & 512 == 512) & (pxdq_temp == 0)] = 0
                    # else:
                    # pxdq[(pxdq & 1 == 1) & np.logical_not(pxdq & 512 == 512) & (pxdq_temp == 0)] = 0
                
                # update the pixel DQ bit flags for the output files.
                #  The pxdq variable here is effectively just the DO_NOT_USE flag, discarding other bits.
                #  We want to make a new dq which retains the other bits as much as possible.
                #  first, retain all the other bits (bits greater than 1), then add in the new/cleaned DO_NOT_USE bit
                import jwst.datamodels
                do_not_use = jwst.datamodels.dqflags.pixel['DO_NOT_USE']
                new_dq = np.bitwise_and(pxdq.copy(), np.invert(do_not_use))  # retain all other bits except the do_not_use bit
                new_dq = np.bitwise_or(new_dq, pxdq_temp)  # add in the do_not_use bit from the cleaned version
                new_dq = new_dq.astype(np.uint32)   # ensure correct output type for saving
                                                    # (the bitwise steps otherwise return np.int64 which isn't FITS compatible)

                # Write FITS file and PSF mask.
                fitsfile = ut.write_obs(fitsfile, output_dir, data, erro, new_dq, head_pri, head_sci, is2d, imshifts, maskoffs)
                maskfile = ut.write_msk(maskfile, mask, fitsfile)
                
                # Update spaceKLIP database.
                self.database.update_obs(key, j, fitsfile, maskfile)
        
        pass
    
    def find_bad_pixels_bpclean(self,
                                data,
                                erro,
                                pxdq,
                                NON_SCIENCE,
                                bpclean_kwargs={}):
        """
        Use an iterative sigma clipping algorithm to identify additional bad
        pixels in the data.
        
        Parameters
        ----------
        data : 3D-array
            Input images.
        erro : 3D-array
            Input image uncertainties.
        pxdq : 3D-array
            Input binary bad pixel maps (1 = bad, 0 = good). Will be updated by
            the routine to include the newly identified bad pixels.
        NON_SCIENCE : 3D-array
            Input binary non-science pixel maps (1 = bad, 0 = good). Will not
            be modified by the routine.
        bpclean_kwargs : dict, optional
            Keyword arguments for the 'bpclean' method. Available keywords are:

            - sigclip : float, optional
                Sigma clipping threshold. The default is 5.
            - shift_x : list of int, optional
                Pixels in x-direction to which each pixel shall be compared to.
                The default is [-1, 0, 1].
            - shift_y : list of int, optional
                Pixels in y-direction to which each pixel shall be compared to.
                The default is [-1, 0, 1].

            The default is {}.
        
        Returns
        -------
        None.

        """
        
        # Check input.
        if 'sigclip' not in bpclean_kwargs.keys():
            bpclean_kwargs['sigclip'] = 5.
        if 'shift_x' not in bpclean_kwargs.keys():
            bpclean_kwargs['shift_x'] = [-1, 0, 1]
        if 'shift_y' not in bpclean_kwargs.keys():
            bpclean_kwargs['shift_y'] = [-1, 0, 1]
        if 0 not in bpclean_kwargs['shift_x']:
            bpclean_kwargs['shift_x'] += [0]
        if 0 not in bpclean_kwargs['shift_y']:
            bpclean_kwargs['shift_y'] += [0]
        
        # Pad data.
        pad_left = np.abs(np.min(bpclean_kwargs['shift_x']))
        pad_right = np.abs(np.max(bpclean_kwargs['shift_x']))
        if pad_right == 0:
            right = None
        else:
            right = -pad_right
        pad_bottom = np.abs(np.min(bpclean_kwargs['shift_y']))
        pad_top = np.abs(np.max(bpclean_kwargs['shift_y']))
        if pad_top == 0:
            top = None
        else:
            top = -pad_top
        pad_vals = ((pad_bottom, pad_top), (pad_left, pad_right))
        
        # Find bad pixels using median of neighbors.
        pxdq_orig = pxdq.copy()
        ww = pxdq != 0
        data_temp = data.copy()
        data_temp[ww] = np.nan
        erro_temp = erro.copy()
        erro_temp[ww] = np.nan
        for i in range(ww.shape[0]):
            
            # Get median background and standard deviation.
            bg_med = np.nanmedian(data_temp[i])
            bg_std = robust.medabsdev(data_temp[i])
            bg_ind = data[i] < (bg_med + 10. * bg_std)  # clip bright PSFs for final calculation
            bg_med = np.nanmedian(data_temp[i][bg_ind])
            bg_std = robust.medabsdev(data_temp[i][bg_ind])
            
            # Create initial mask of large negative values.
            ww[i] = ww[i] | (data[i] < bg_med - bpclean_kwargs['sigclip'] * bg_std)
            
            # Loop through max 10 iterations.
            for it in range(10):
                data_temp[i][ww[i]] = np.nan
                erro_temp[i][ww[i]] = np.nan
                
                # Shift data. 
                pad_data = np.pad(data_temp[i], pad_vals, mode='edge')
                pad_erro = np.pad(erro_temp[i], pad_vals, mode='edge')
                data_arr = []
                erro_arr = []
                for ix in bpclean_kwargs['shift_x']:
                    for iy in bpclean_kwargs['shift_y']:
                        if ix != 0 or iy != 0:
                            data_arr += [np.roll(pad_data, (iy, ix), axis=(0, 1))]
                            erro_arr += [np.roll(pad_erro, (iy, ix), axis=(0, 1))]
                data_arr = np.array(data_arr)
                data_arr = data_arr[:, pad_bottom:top, pad_left:right]
                data_med = np.nanmedian(data_arr, axis=0)
                diff = data[i] - data_med
                data_std = np.nanstd(data_arr, axis=0)
                # data_std = robust.medabsdev(data_arr, axis=0)
                mask_new = diff > bpclean_kwargs['sigclip'] * data_std
                nmask_new = np.sum(mask_new & np.logical_not(ww[i]))
                # print('Iteration %.0f: %.0f bad pixels identified, %.0f are new' % (it + 1, np.sum(mask_new), nmask_new))
                sys.stdout.write('\rFrame %.0f/%.0f, iteration %.0f' % (i + 1, ww.shape[0], it + 1))
                sys.stdout.flush()
                if it > 0 and nmask_new == 0:
                    break
                ww[i] = ww[i] | mask_new
            ww[i][NON_SCIENCE[i]] = 0
            pxdq[i][ww[i]] = 1
        print('')
        log.info('  --> Method bpclean: identified %.0f additional bad pixel(s) -- %.2f%%' % (np.sum(pxdq) - np.sum(pxdq_orig), 100. * (np.sum(pxdq) - np.sum(pxdq_orig)) / np.prod(pxdq.shape)))
        
        pass
    
    def find_bad_pixels_custom(self,
                               data,
                               erro,
                               pxdq,
                               key,
                               custom_kwargs={}):
        """
        Use a custom bad pixel map to flag additional bad pixels in the data.
        
        Parameters
        ----------
        data : 3D-array
            Input images.
        erro : 3D-array
            Input image uncertainties.
        pxdq : 3D-array
            Input binary bad pixel maps (1 = bad, 0 = good). Will be updated by
            the routine to include the newly flagged bad pixels.
        key : str
            Database key of the observation to be updated.
        custom_kwargs : dict, optional
            Keyword arguments for the 'custom' method. The dictionary keys must
            match the keys of the observations database and the dictionary
            content must be binary bad pixel maps (1 = bad, 0 = good) with the
            same shape as the corresponding data. The default is {}.
        
        Returns
        -------
        None.
        
        """
        
        # Find bad pixels using median of neighbors.
        pxdq_orig = pxdq.copy()
        pxdq_custom = custom_kwargs[key] != 0
        if pxdq_custom.ndim == pxdq.ndim - 1: # Enable 3D bad pixel map to flag individual frames
            pxdq_custom = np.array([pxdq_custom] * pxdq.shape[0]) 
        pxdq[pxdq_custom] = 1
        log.info('  --> Method custom: flagged %.0f additional bad pixel(s) -- %.2f%%' % (np.sum(pxdq) - np.sum(pxdq_orig), 100. * (np.sum(pxdq) - np.sum(pxdq_orig)) / np.prod(pxdq.shape)))
        
        pass
    
    def fix_bad_pixels_timemed(self,
                               data,
                               erro,
                               pxdq,
                               timemed_kwargs={}):
        """
        Replace pixels which are only bad in some frames with their median
        value from the good frames.
        
        Parameters
        ----------
        data : 3D-array
            Input images.
        erro : 3D-array
            Input image uncertainties.
        pxdq : 3D-array
            Input binary bad pixel maps (1 = bad, 0 = good). Will be updated by
            the routine to exclude the fixed bad pixels.
        timemed_kwargs : dict, optional
            Keyword arguments for the 'timemed' method. Available keywords are:
            - n/a
            The default is {}.
        
        Returns
        -------
        None.
        
        """
        
        # Fix bad pixels using time median.
        ww = pxdq != 0
        ww_all_bad = np.array([np.sum(ww, axis=0) == ww.shape[0]] * ww.shape[0])
        ww_not_all_bad = ww & np.logical_not(ww_all_bad)
        log.info('  --> Method timemed: fixing %.0f bad pixel(s) -- %.2f%%' % (np.sum(ww_not_all_bad), 100. * np.sum(ww_not_all_bad) / np.prod(ww_not_all_bad.shape)))
        data[ww_not_all_bad] = np.nan
        data[ww_not_all_bad] = np.array([np.nanmedian(data, axis=0)] * data.shape[0])[ww_not_all_bad]
        erro[ww_not_all_bad] = np.nan
        erro[ww_not_all_bad] = np.array([np.nanmedian(erro, axis=0)] * erro.shape[0])[ww_not_all_bad]
        pxdq[ww_not_all_bad] = 0
        
        pass
    
    def fix_bad_pixels_dqmed(self,
                             data,
                             erro,
                             pxdq,
                             dqmed_kwargs={}):
        """
        Replace bad pixels with the median value of their surrounding good
        pixels.
        
        Parameters
        ----------
        data : 3D-array
            Input images.
        erro : 3D-array
            Input image uncertainties.
        pxdq : 3D-array
            Input binary bad pixel maps (1 = bad, 0 = good). Will be updated by
            the routine to exclude the fixed bad pixels.
        dqmed_kwargs : dict, optional
            Keyword arguments for the 'dqmed' method. Available keywords are:

            - shift_x : list of int, optional
                Pixels in x-direction from which the median shall be computed.
                The default is [-1, 0, 1].
            - shift_y : list of int, optional
                Pixels in y-direction from which the median shall be computed.
                The default is [-1, 0, 1].

            The default is {}.
        
        Returns
        -------
        None.

        """
        
        # Check input.
        if 'shift_x' not in dqmed_kwargs.keys():
            dqmed_kwargs['shift_x'] = [-1, 0, 1]
        if 'shift_y' not in dqmed_kwargs.keys():
            dqmed_kwargs['shift_y'] = [-1, 0, 1]
        if 0 not in dqmed_kwargs['shift_x']:
            dqmed_kwargs['shift_x'] += [0]
        if 0 not in dqmed_kwargs['shift_y']:
            dqmed_kwargs['shift_y'] += [0]
        
        # Pad data.
        pad_left = np.abs(np.min(dqmed_kwargs['shift_x']))
        pad_right = np.abs(np.max(dqmed_kwargs['shift_x']))
        if pad_right == 0:
            right = None
        else:
            right = -pad_right
        pad_bottom = np.abs(np.min(dqmed_kwargs['shift_y']))
        pad_top = np.abs(np.max(dqmed_kwargs['shift_y']))
        if pad_top == 0:
            top = None
        else:
            top = -pad_top
        pad_vals = ((0, 0), (pad_bottom, pad_top), (pad_left, pad_right))
        
        # Fix bad pixels using median of neighbors.
        ww = pxdq != 0
        data_temp = data.copy()
        data_temp[ww] = np.nan
        pad_data = np.pad(data_temp, pad_vals, mode='edge')
        erro_temp = erro.copy()
        erro_temp[ww] = np.nan
        pad_erro = np.pad(erro_temp, pad_vals, mode='edge')
        for i in range(ww.shape[0]):
            data_arr = []
            erro_arr = []
            for ix in dqmed_kwargs['shift_x']:
                for iy in dqmed_kwargs['shift_y']:
                    if ix != 0 or iy != 0:
                        data_arr += [np.roll(pad_data[i], (iy, ix), axis=(0, 1))]
                        erro_arr += [np.roll(pad_erro[i], (iy, ix), axis=(0, 1))]
            data_arr = np.array(data_arr)
            data_arr = data_arr[:, pad_bottom:top, pad_left:right]
            data_med = np.nanmedian(data_arr, axis=0)
            ww[i][np.isnan(data_med)] = 0
            data[i][ww[i]] = data_med[ww[i]]
            erro_arr = np.array(erro_arr)
            erro_arr = erro_arr[:, pad_bottom:top, pad_left:right]
            erro_med = np.nanmedian(erro_arr, axis=0)
            erro[i][ww[i]] = erro_med[ww[i]]
            pxdq[i][ww[i]] = 0
        log.info('  --> Method dqmed: fixing %.0f bad pixel(s) -- %.2f%%' % (np.sum(ww), 100. * np.sum(ww) / np.prod(ww.shape)))
        
        pass
    
    def fix_bad_pixels_medfilt(self,
                               data,
                               erro,
                               pxdq,
                               medfilt_kwargs={}):
        """
        Replace bad pixels with an image plane median filter.
        
        Parameters
        ----------
        data : 3D-array
            Input images.
        erro : 3D-array
            Input image uncertainties.
        pxdq : 3D-array
            Input binary bad pixel maps (1 = bad, 0 = good). Will be updated by
            the routine to exclude the fixed bad pixels.
        medfilt_kwargs : dict, optional
            Keyword arguments for the 'medfilt' method. Available keywords are:

            - size : int, optional
                Kernel size of the median filter to be used. The default is 4.

            The default is {}.

        Returns
        -------
        None.

        """
        
        # Check input.
        if 'size' not in medfilt_kwargs.keys():
            medfilt_kwargs['size'] = 4
        
        # Fix bad pixels using median filter.
        ww = pxdq != 0
        log.info('  --> Method medfilt: fixing %.0f bad pixel(s) -- %.2f%%' % (np.sum(ww), 100. * np.sum(ww) / np.prod(ww.shape)))
        data_temp = data.copy()
        data_temp[np.isnan(data_temp)] = 0.
        erro_temp = erro.copy()
        erro_temp[np.isnan(erro_temp)] = 0.
        for i in range(ww.shape[0]):
            data[i][ww[i]] = median_filter(data_temp[i], **medfilt_kwargs)[ww[i]]
            erro[i][ww[i]] = median_filter(erro_temp[i], **medfilt_kwargs)[ww[i]]
            pxdq[i][ww[i]] = 0
        
        pass
    
    def replace_nans(self,
                     cval=0.,
                     types=['SCI', 'SCI_BG', 'REF', 'REF_BG'],
                     subdir='nanreplaced'):
        """
        Replace all nans in the data with a constant value.
        
        Parameters
        ----------
        cval : float, optional
            Fill value for the nan pixels. The default is 0.
        types : list of str, optional
            List of data types for which nans shall be replaced. The default is
            ['SCI', 'SCI_BG', 'REF', 'REF_BG'].
        subdir : str, optional
            Name of the directory where the data products shall be saved. The
            default is 'nanreplaced'.
        
        Returns
        -------
        None.
        
        """
        
        # Set output directory.
        output_dir = os.path.join(self.database.output_dir, subdir)
        if not os.path.exists(output_dir):
            os.makedirs(output_dir)
        
        # Loop through concatenations.
        for i, key in enumerate(self.database.obs.keys()):
            log.info('--> Concatenation ' + key)
            
            # Loop through FITS files.
            nfitsfiles = len(self.database.obs[key])
            for j in range(nfitsfiles):
                
                # Read FITS file and PSF mask.
                fitsfile = self.database.obs[key]['FITSFILE'][j]
                data, erro, pxdq, head_pri, head_sci, is2d, imshifts, maskoffs = ut.read_obs(fitsfile)
                maskfile = self.database.obs[key]['MASKFILE'][j]
                mask = ut.read_msk(maskfile)
                
                # Skip file types that are not in the list of types.
                if self.database.obs[key]['TYPE'][j] in types:
                    
                    # Replace nans.
                    head, tail = os.path.split(fitsfile)
                    log.info('  --> Nan replacement: ' + tail)
                    ww = np.isnan(data)
                    data[ww] = cval
                    log.info('  --> Nan replacement: replaced %.0f nan pixel(s) with value ' % (np.sum(ww)) + str(cval) + ' -- %.2f%%' % (100. * np.sum(ww)/np.prod(ww.shape)))
                
                # Write FITS file and PSF mask.
                fitsfile = ut.write_obs(fitsfile, output_dir, data, erro, pxdq, head_pri, head_sci, is2d, imshifts, maskoffs)
                maskfile = ut.write_msk(maskfile, mask, fitsfile)
                
                # Update spaceKLIP database.
                self.database.update_obs(key, j, fitsfile, maskfile)
        
        pass
    
    def blur_frames(self,
                    fact='auto',
                    types=['SCI', 'SCI_BG', 'REF', 'REF_BG'],
                    subdir='blurred'):
        """
        Blur frames with a Gaussian filter.
        
        Parameters
        ----------
        fact : 'auto' or 'fix23' or float or dict of list of float or None, optional
            FWHM (pix) of the Gaussian filter. If 'auto', will compute the FWHM
            automatically based on the Nyquist sampling criterion for discrete
            data, which is FWHM = lambda / 2.3D, where D = 5.2 m for NIRCam
            coronagraphy and D = 6.5 m otherwise. If 'fix23', will always blur
            the data with a Gaussian kernel of FWHM = 2.3 pix, so that even bad
            pixels cause no more Fourier ripples. If dict of list of float,
            then the dictionary keys must match the keys of the observations
            database, and the number of entries in the lists must match the
            number of observations in the corresponding concatenation. Then, a
            different FWHM can be used for each observation. If None, the
            corresponding observation will be skipped. The default is 'auto'.
        types : list of str, optional
            List of data types for which the frames shall be blurred. The
            default is ['SCI', 'SCI_BG', 'REF', 'REF_BG'].
        subdir : str, optional
            Name of the directory where the data products shall be saved. The
            default is 'blurred'.
        
        Returns
        -------
        None.
        
        """
        
        # Set output directory.
        output_dir = os.path.join(self.database.output_dir, subdir)
        if not os.path.exists(output_dir):
            os.makedirs(output_dir)
        
        # Loop through concatenations.
        for i, key in enumerate(self.database.obs.keys()):
            log.info('--> Concatenation ' + key)
            
            # Loop through FITS files.
            Nfitsfiles = len(self.database.obs[key])
            for j in range(Nfitsfiles):
                
                # Read FITS file.
                fitsfile = self.database.obs[key]['FITSFILE'][j]
                data, erro, pxdq, head_pri, head_sci, is2d, imshifts, maskoffs = ut.read_obs(fitsfile)
                maskfile = self.database.obs[key]['MASKFILE'][j]
                mask = ut.read_msk(maskfile)
                
                # Skip file types that are not in the list of types.
                fact_temp = None
                if self.database.obs[key]['TYPE'][j] in types:
                    
                    # Blur frames.
                    head, tail = os.path.split(fitsfile)
                    log.info('  --> Frame blurring: ' + tail)
                    try:
                        fact_temp = fact[key][j]
                    except:
                        fact_temp = fact
                    if self.database.obs[key]['TELESCOP'][j] == 'JWST':
                        if self.database.obs[key]['EXP_TYPE'][j] in ['NRC_CORON']:
                            diam = 5.2
                        else:
                            diam = JWST_CIRCUMSCRIBED_DIAMETER
                    else:
                        raise UserWarning('Data originates from unknown telescope')
                    if fact_temp is not None:
                        if str(fact_temp) == 'auto':
                            # wave_min = self.database.obs[key]['CWAVEL'][j] - self.database.obs[key]['DWAVEL'][j]
                            # nyquist = wave_min * 1e-6 / diam * 180. / np.pi * 3600. / 2.3  # see, e.g., Pawley 2006
                            # fact_temp = self.database.obs[key]['PIXSCALE'][j] / nyquist
                            # fact_temp /= np.sqrt(8. * np.log(2.))  # fix from Marshall
                            # fact_temp *= 2.
                            wave_min = self.database.obs[key]['CWAVEL'][j] - self.database.obs[key]['DWAVEL'][j]  # micron
                            fwhm_current = wave_min * 1e-6 / diam * 180. / np.pi * 3600. / self.database.obs[key]['PIXSCALE'][j]  # pix
                            fwhm_desired = 2.3  # pix; see, e.g., Pawley 2006
                            fwhm_desired *= 1.5
                            fact_temp = np.sqrt(fwhm_desired**2 - fwhm_current**2)
                            fact_temp /= np.sqrt(8. * np.log(2.))  # fix from Marshall
                        if str(fact_temp) == 'fix23':
                            fwhm_current = 1.  # pix
                            fwhm_desired = 2.3  # pix; see, e.g., Pawley 2006
                            fact_temp = np.sqrt(fwhm_desired**2 - fwhm_current**2)
                            fact_temp /= np.sqrt(8. * np.log(2.))  # fix from Marshall
                        if np.isnan(fact_temp):
                            fact_temp = None
                            log.info('  --> Frame blurring: skipped')
                            continue
                        log.info('  --> Frame blurring: factor = %.3f' % fact_temp)
                        for k in range(data.shape[0]):
                            data[k] = gaussian_filter(data[k], fact_temp)
                            erro[k] = gaussian_filter(erro[k], fact_temp)
                        if mask is not None:
                            mask = gaussian_filter(mask, fact_temp)
                    else:
                        log.info('  --> Frame blurring: skipped')
                
                # Write FITS file.
                if fact_temp is None:
                    pass
                else:
                    head_pri['BLURFWHM'] = fact_temp * np.sqrt(8. * np.log(2.)) # Factor to convert from sigma to FWHM
                fitsfile = ut.write_obs(fitsfile, output_dir, data, erro, pxdq, head_pri, head_sci, is2d, imshifts, maskoffs)
                maskfile = ut.write_msk(maskfile, mask, fitsfile)
                
                # Update spaceKLIP database.
                if fact_temp is None:
                    self.database.update_obs(key, j, fitsfile, maskfile, blurfwhm=np.nan)
                else:
                    self.database.update_obs(key, j, fitsfile, maskfile, blurfwhm=fact_temp * np.sqrt(8. * np.log(2.)))
        
        pass
    
    def hpf(self,
            size='auto',
            types=['SCI', 'SCI_BG', 'REF', 'REF_BG'],
            subdir='filtered'):
        """
        Blur frames with a Gaussian filter.
        
        Parameters
        ----------
        size : 'auto' or float or dict of list of float or None, optional
            FWHM (pix) of the Gaussian filter. If 'auto', will compute the FWHM
            automatically based on the Nyquist sampling criterion for discrete
            data, which is FWHM = lambda / 2.3D, where D = 5.2 m for NIRCam
            coronagraphy and D = 6.5 m otherwise. If dict of list of float,
            then the dictionary keys must match the keys of the observations
            database, and the number of entries in the lists must match the
            number of observations in the corresponding concatenation. Then, a
            different FWHM can be used for each observation. If None, the
            corresponding observation will be skipped. The default is 'auto'.
        types : list of str, optional
            List of data types for which the frames shall be blurred. The
            default is ['SCI', 'SCI_BG', 'REF', 'REF_BG'].
        subdir : str, optional
            Name of the directory where the data products shall be saved. The
            default is 'blurred'.
        
        Returns
        -------
        None.
        
        """
        
        # Set output directory.
        output_dir = os.path.join(self.database.output_dir, subdir)
        if not os.path.exists(output_dir):
            os.makedirs(output_dir)
        
        # Loop through concatenations.
        for i, key in enumerate(self.database.obs.keys()):
            log.info('--> Concatenation ' + key)
            
            # Loop through FITS files.
            Nfitsfiles = len(self.database.obs[key])
            for j in range(Nfitsfiles):
                
                # Read FITS file.
                fitsfile = self.database.obs[key]['FITSFILE'][j]
                data, erro, pxdq, head_pri, head_sci, is2d, imshifts, maskoffs = ut.read_obs(fitsfile)
                maskfile = self.database.obs[key]['MASKFILE'][j]
                mask = ut.read_msk(maskfile)
                
                # Skip file types that are not in the list of types.
                size_temp = None
                if self.database.obs[key]['TYPE'][j] in types:
                    
                    # High-pass filter frames.
                    head, tail = os.path.split(fitsfile)
                    log.info('  --> Frame filtering: ' + tail)
                    try:
                        size_temp = size[key]
                    except:
                        size_temp = float(size)
                    if size_temp is not None:
                        log.info('  --> Frame filtering: HPF FWHM = %.2f pix' % size_temp)
                        fourier_sigma_size = (data.shape[1] / size_temp) / (2. * np.sqrt(2. * np.log(2.)))
                        data = parallelized.high_pass_filter_imgs(data, numthreads=None, filtersize=fourier_sigma_size)
                        erro = parallelized.high_pass_filter_imgs(erro, numthreads=None, filtersize=fourier_sigma_size)
                    else:
                        log.info('  --> Frame filtering: skipped')
                
                # Write FITS file.
                if size_temp is None:
                    pass
                else:
                    head_pri['HPFSIZE'] = size_temp
                fitsfile = ut.write_obs(fitsfile, output_dir, data, erro, pxdq, head_pri, head_sci, is2d, imshifts, maskoffs)
                maskfile = ut.write_msk(maskfile, mask, fitsfile)
                
                # Update spaceKLIP database.
                self.database.update_obs(key, j, fitsfile, maskfile)
        
        pass
    
    def update_nircam_centers(self):
        """
        Determine offset between SIAF reference pixel position and true mask
        center from Jarron and update the current reference pixel position to
        reflect the true mask center. Account for filter-dependent distortion.
        Might not be required for simulated data.
        
        Returns
        -------
        None.
        
        """
        
        # Loop through concatenations.
        for i, key in enumerate(self.database.obs.keys()):
            log.info('--> Concatenation ' + key)
            
            # Loop through FITS files.
            for j in range(len(self.database.obs[key])):
                
                # Skip file types that are not NIRCam coronagraphy.
                if self.database.obs[key]['EXP_TYPE'][j] == 'NRC_CORON':
                    
                    # Read FITS file and PSF mask.
                    fitsfile = self.database.obs[key]['FITSFILE'][j]
                    data, erro, pxdq, head_pri, head_sci, is2d, imshifts, maskoffs = ut.read_obs(fitsfile)
                    maskfile = self.database.obs[key]['MASKFILE'][j]
                    mask = ut.read_msk(maskfile)
                    
                    # Update current reference pixel position.
                    head, tail = os.path.split(fitsfile)
                    log.info('  --> Update NIRCam coronagraphy centers: ' + tail)
                    
                    # Get current reference pixel position.
                    crpix1 = self.database.obs[key]['CRPIX1'][j]
                    crpix2 = self.database.obs[key]['CRPIX2'][j]
                    
                    # Get SIAF reference pixel position.
                    siaf = pysiaf.Siaf('NIRCAM')
                    apsiaf = siaf[self.database.obs[key]['APERNAME'][j]]
                    xsciref, ysciref = (apsiaf.XSciRef, apsiaf.YSciRef)
                    
                    # Get true mask center from Jarron.
                    try:
                        crpix1_jarron, crpix2_jarron = crpix_jarron[self.database.obs[key]['APERNAME'][j]]
                    except KeyError:
                        log.warning('  --> Update NIRCam coronagraphy centers: no true mask center found for ' + self.database.obs[key]['APERNAME'][j])
                        crpix1_jarron, crpix2_jarron = xsciref, ysciref
                    
                    # Get filter shift from Jarron.
                    try:
                        xshift_jarron, yshift_jarron = filter_shifts_jarron[self.database.obs[key]['FILTER'][j]]
                    except KeyError:
                        log.warning('  --> Update NIRCam coronagraphy centers: no filter shift found for ' + self.database.obs[key]['FILTER'][j])
                        xshift_jarron, yshift_jarron = 0., 0.
                    
                    # Determine offset between SIAF reference pixel position
                    # and true mask center from Jarron and update current
                    # reference pixel position. Account for filter-dependent
                    # distortion.
                    xoff, yoff = crpix1_jarron + xshift_jarron - xsciref, crpix2_jarron + yshift_jarron - ysciref
                    log.info('  --> Update NIRCam coronagraphy centers: old = (%.2f, %.2f), new = (%.2f, %.2f)' % (crpix1, crpix2, crpix1 + xoff, crpix2 + yoff))
                    crpix1 += xoff
                    crpix2 += yoff
                    
                    # Update spaceKLIP database.
                    self.database.update_obs(key, j, fitsfile, maskfile, crpix1=crpix1, crpix2=crpix2)
        
        pass
    
    def recenter_frames(self,
                        method='fourier',
                        subpix_first_sci_only=False,
                        spectral_type='G2V',
                        shft_exp=1,
                        kwargs={},
                        highpass=False,
                        subdir='recentered'):
        """
        Recenter frames so that the host star position is data.shape // 2. For
        NIRCam coronagraphy, use a WebbPSF model to determine the star position
        behind the coronagraphic mask for the first SCI frame. Then, shift all
        other SCI and REF frames by the same amount. For MIRI coronagraphy, do
        nothing. For all other data types, simply recenter the host star PSF.
        
        Parameters
        ----------
        method : 'fourier' or 'spline' (not recommended), optional
            Method for shifting the frames. The default is 'fourier'.
        subpix_first_sci_only : bool, optional
            By default, all frames will be recentered to subpixel precision. If
            'subpix_first_sci_only' is True, then only the first SCI frame will
            be recentered to subpixel precision and all other SCI and REF
            frames will only be recentered to integer pixel precision by
            rolling the image. Can be helpful when working with poorly sampled
            data to avoid another interpolation step if the 'align_frames'
            routine is run subsequently. Only applicable to non-coronagraphic
            data. The default is False.
        spectral_type : str, optional
            Host star spectral type for the WebbPSF model used to determine the
            star position behind the coronagraphic mask. The default is 'G2V'.
        shft_exp : float, optional
            Take image to the given power before cross correlating for shifts, default is 1. For instance, 1/2 helps align nircam bar/narrow data (or other data with weird speckles)
        kwargs : dict, optional
            Keyword arguments for the scipy.ndimage.shift routine. The default
            is {}.
        subdir : str, optional
            Name of the directory where the data products shall be saved. The
            default is 'recentered'.
        
        Returns
        -------
        None.
        
        """
        
        # Update NIRCam coronagraphy centers, i.e., change SIAF CRPIX position
        # to true mask center determined by Jarron.
        # self.update_nircam_centers()  # shall be run purposely by the user
        
        # Set output directory.
        output_dir = os.path.join(self.database.output_dir, subdir)
        if not os.path.exists(output_dir):
            os.makedirs(output_dir)
        
        # Loop through concatenations.
        for i, key in enumerate(self.database.obs.keys()):
            log.info('--> Concatenation ' + key)
            
            # Find science and reference files.
            ww_sci = np.where(self.database.obs[key]['TYPE'] == 'SCI')[0]
            ww_sci_ta = np.where(self.database.obs[key]['TYPE'] == 'SCI_TA')[0]
            ww_ref = np.where(self.database.obs[key]['TYPE'] == 'REF')[0]
            ww_ref_ta = np.where(self.database.obs[key]['TYPE'] == 'REF_TA')[0]
            
            # Loop through FITS files.
            ww_all = np.append(ww_sci, ww_ref)
            ww_all = np.append(ww_all, ww_sci_ta)
            ww_all = np.append(ww_all, ww_ref_ta)
            shifts_all = []
            for j in ww_all:
                
                # Read FITS file and PSF mask.
                fitsfile = self.database.obs[key]['FITSFILE'][j]
                data, erro, pxdq, head_pri, head_sci, is2d, imshifts, maskoffs = ut.read_obs(fitsfile)
                maskfile = self.database.obs[key]['MASKFILE'][j]
                mask = ut.read_msk(maskfile)
                
                # Recenter frames. Use different algorithms based on data type.
                head, tail = os.path.split(fitsfile)
                log.info('  --> Recenter frames: ' + tail)
                if np.sum(np.isnan(data)) != 0:
                    raise UserWarning('Please replace nan pixels before attempting to recenter frames')
                shifts = []  # shift between star position and image center (data.shape // 2)
                maskoffs_temp = []  # shift between star and coronagraphic mask position
                
                # SCI and REF data.
                if j in ww_sci or j in ww_ref:
                    
                    # NIRCam coronagraphy.
                    if self.database.obs[key]['EXP_TYPE'][j] in ['NRC_CORON']:
                        for k in range(data.shape[0]):
                            
                            # For the first SCI frame, get the star position
                            # and the shift between the star and coronagraphic
                            # mask position.
                            if j == ww_sci[0] and k == 0:
                                xc, yc, xshift, yshift = self.find_nircam_centers(data0=data[k].copy(),
                                                                                  key=key,
                                                                                  j=j,
                                                                                  shft_exp=shft_exp,
                                                                                  spectral_type=spectral_type,
                                                                                  date=head_pri['DATE-BEG'],
                                                                                  output_dir=output_dir,
                                                                                  highpass=highpass)
                            
                            # Apply the same shift to all SCI and REF frames.
                            shifts += [np.array([-(xc - (data.shape[-1] - 1.) / 2.), -(yc - (data.shape[-2] - 1.) / 2.)])]
                            maskoffs_temp += [np.array([xshift, yshift])]
                            data[k] = ut.imshift(data[k], [shifts[k][0], shifts[k][1]], method=method, kwargs=kwargs)
                            erro[k] = ut.imshift(erro[k], [shifts[k][0], shifts[k][1]], method=method, kwargs=kwargs)
                        if mask is not None:
                            # mask = ut.imshift(mask, [shifts[k][0], shifts[k][1]], method=method, kwargs=kwargs)
                            mask = spline_shift(mask, [shifts[k][1], shifts[k][0]], order=0, mode='constant', cval=np.nanmedian(mask))
                        xoffset = self.database.obs[key]['XOFFSET'][j] - self.database.obs[key]['XOFFSET'][ww_sci[0]]  # arcsec
                        yoffset = self.database.obs[key]['YOFFSET'][j] - self.database.obs[key]['YOFFSET'][ww_sci[0]]  # arcsec
                        crpix1 = (data.shape[-1] - 1.) / 2. + 1.  # 1-indexed
                        crpix2 = (data.shape[-2] - 1.) / 2. + 1.  # 1-indexed
                    
                    # MIRI coronagraphy.
                    elif self.database.obs[key]['EXP_TYPE'][j] in ['MIR_4QPM', 'MIR_LYOT']:
                        log.warning('  --> Recenter frames: not implemented for MIRI coronagraphy, skipped')
                        for k in range(data.shape[0]):
                            
                            # Do nothing.
                            shifts += [np.array([0., 0.])]
                            maskoffs_temp += [np.array([0., 0.])]
                        xoffset = self.database.obs[key]['XOFFSET'][j]  # arcsec
                        yoffset = self.database.obs[key]['YOFFSET'][j]  # arcsec
                        crpix1 = self.database.obs[key]['CRPIX1'][j]  # 1-indexed
                        crpix2 = self.database.obs[key]['CRPIX2'][j]  # 1-indexed
                    
                    # Other data types.
                    else:
                        for k in range(data.shape[0]):
                            
                            # Recenter SCI and REF frames to subpixel precision
                            # using the 'BCEN' routine from XARA.
                            # https://github.com/fmartinache/xara
                            if subpix_first_sci_only == False or (j == ww_sci[0] and k == 0):
                                pp = core.determine_origin(data[k], algo='BCEN')
                                shifts += [np.array([-(pp[0] - data.shape[-1]//2), -(pp[1] - data.shape[-2]//2)])]
                                maskoffs_temp += [np.array([0., 0.])]
                                data[k] = ut.imshift(data[k], [shifts[k][0], shifts[k][1]], method=method, kwargs=kwargs)
                                erro[k] = ut.imshift(erro[k], [shifts[k][0], shifts[k][1]], method=method, kwargs=kwargs)
                            else:
                                shifts += [np.array([0., 0.])]
                                maskoffs_temp += [np.array([0., 0.])]
                            
                            # Recenter SCI and REF frames to integer pixel
                            # precision by rolling the image.
                            ww_max = np.unravel_index(np.argmax(data[k]), data[k].shape)
                            if ww_max != (data.shape[-2]//2, data.shape[-1]//2):
                                dx, dy = data.shape[-1]//2 - ww_max[1], data.shape[-2]//2 - ww_max[0]
                                shifts[-1][0] += dx
                                shifts[-1][1] += dy
                                data[k] = np.roll(np.roll(data[k], dx, axis=1), dy, axis=0)
                                erro[k] = np.roll(np.roll(erro[k], dx, axis=1), dy, axis=0)
                        xoffset = 0.  # arcsec
                        yoffset = 0.  # arcsec
                        crpix1 = data.shape[-1]//2 + 1  # 1-indexed
                        crpix2 = data.shape[-2]//2 + 1  # 1-indexed
                
                # TA data.
                if j in ww_sci_ta or j in ww_ref_ta:
                    for k in range(data.shape[0]):
                        
                        # Center TA frames on the nearest pixel center. This
                        # pixel center is not necessarily the image center,
                        # which is why a subsequent integer pixel recentering
                        # is required.
                        p0 = np.array([0., 0.])
                        pp = minimize(ut.recenterlsq,
                                      p0,
                                      args=(data[k], method, kwargs))['x']
                        shifts += [np.array([pp[0], pp[1]])]
                        maskoffs_temp += [np.array([0., 0.])]
                        data[k] = ut.imshift(data[k], [shifts[k][0], shifts[k][1]], method=method, kwargs=kwargs)
                        erro[k] = ut.imshift(erro[k], [shifts[k][0], shifts[k][1]], method=method, kwargs=kwargs)
                        
                        # Recenter TA frames to integer pixel precision by
                        # rolling the image.
                        ww_max = np.unravel_index(np.argmax(data[k]), data[k].shape)
                        if ww_max != (data.shape[-2]//2, data.shape[-1]//2):
                            dx, dy = data.shape[-1]//2 - ww_max[1], data.shape[-2]//2 - ww_max[0]
                            shifts[-1][0] += dx
                            shifts[-1][1] += dy
                            data[k] = np.roll(np.roll(data[k], dx, axis=1), dy, axis=0)
                            erro[k] = np.roll(np.roll(erro[k], dx, axis=1), dy, axis=0)
                    xoffset = 0.  # arcsec
                    yoffset = 0.  # arcsec
                    crpix1 = data.shape[-1]//2 + 1  # 1-indexed
                    crpix2 = data.shape[-2]//2 + 1  # 1-indexed
                shifts = np.array(shifts)
                shifts_all += [shifts]
                maskoffs_temp = np.array(maskoffs_temp)
                if imshifts is not None:
                    imshifts += shifts
                else:
                    imshifts = shifts
                if maskoffs is not None:
                    maskoffs += maskoffs_temp
                else:
                    maskoffs = maskoffs_temp
                
                # Compute shift distances.
                dist = np.sqrt(np.sum(shifts[:, :2]**2, axis=1))  # pix
                dist *= self.database.obs[key]['PIXSCALE'][j] * 1000  # mas
                head, tail = os.path.split(self.database.obs[key]['FITSFILE'][j])
                log.info('  --> Recenter frames: ' + tail)
                log.info('  --> Recenter frames: median required shift = %.2f mas' % np.median(dist))
                
                # Write FITS file and PSF mask.
                head_pri['XOFFSET'] = xoffset #arcsec
                head_pri['YOFFSET'] = yoffset #arcsec
                head_sci['CRPIX1'] = crpix1
                head_sci['CRPIX2'] = crpix2
                fitsfile = ut.write_obs(fitsfile, output_dir, data, erro, pxdq, head_pri, head_sci, is2d, imshifts, maskoffs)
                maskfile = ut.write_msk(maskfile, mask, fitsfile)
                
                # Update spaceKLIP database.
                self.database.update_obs(key, j, fitsfile, maskfile, xoffset=xoffset, yoffset=yoffset, crpix1=crpix1, crpix2=crpix2)
        
        pass
    
    @plt.style.context('spaceKLIP.sk_style')
    def find_nircam_centers(self,
                            data0,
                            key,
                            j,
                            spectral_type='G2V',
                            shft_exp=1,
                            date=None,
                            output_dir=None,
                            fov_pix=65,
                            oversample=2,
                            use_coeff=False,
                            highpass=False):
        """
        Find the star position behind the coronagraphic mask using a WebbPSF
        model.
        
        Parameters
        ----------
        data0 : 2D-array
            Frame for which the star position shall be determined.
        key : str
            Database key of the observation containing the data0 frame.
        j : int
            Database index of the observation containing the data0 frame.
        spectral_type : str, optional
            Host star spectral type for the WebbPSF model used to determine the
            star position behind the coronagraphic mask. The default is 'G2V'.
        shft_exp : float, optional
            Take image to the given power before cross correlating for shifts, default is 1.
        date : str, optional
            Observation date in the format 'YYYY-MM-DDTHH:MM:SS.MMM'. The
            default is None.
        output_dir : path, optional
            Path of the directory where the data products shall be saved. The
            default is None.
        oversample : int, optional
            Factor by which the WebbPSF model shall be oversampled. The
            default is 2.
        use_coeff : bool, optional
            Use pre-computed coefficients to generate the WebbPSF model. The
            default is False.
        
        Returns
        -------
        xc : float
            Star x-position (pix, 0-indexed).
        yc : float
            Star y-position (pix, 0-indexed).
        xshift : float
            X-shift between star and coronagraphic mask position (pix).
        yshift : float
            Y-shift between star and coronagraphic mask position (pix).
        
        """
        
        # Generate host star spectrum.
        spectrum = webbpsf_ext.stellar_spectrum(spectral_type)
        
        # Get true mask center.
        crpix1 = self.database.obs[key]['CRPIX1'][j] - 1  # 0-indexed
        crpix2 = self.database.obs[key]['CRPIX2'][j] - 1  # 0-indexed
        
        # Initialize JWST_PSF object. Use odd image size so that PSF is
        # centered in pixel center.
        log.info('  --> Recenter frames: generating WebbPSF image for absolute centering (this might take a while)')
        FILTER = self.database.obs[key]['FILTER'][j]
        APERNAME = self.database.obs[key]['APERNAME'][j]
        kwargs = {
            'fov_pix': fov_pix,
            'oversample': oversample,
            'date': date,
            'use_coeff': use_coeff,
            'sp': spectrum
        }
        psf = JWST_PSF(APERNAME, FILTER, **kwargs)
        
        # Get SIAF reference pixel position.
        apsiaf = psf.inst_on.siaf_ap
        xsciref, ysciref = (apsiaf.XSciRef, apsiaf.YSciRef)
        
        # Generate model PSF. Apply offset between SIAF reference pixel
        # position and true mask center.
        xoff = (crpix1 + 1) - xsciref
        yoff = (crpix2 + 1) - ysciref
        model_psf = psf.gen_psf_idl((0, 0), coord_frame='idl', return_oversample=False, quick=True)
        if not isinstance(highpass, bool):
            highpass = float(highpass)
            fourier_sigma_size = (model_psf.shape[0] / highpass) / (2. * np.sqrt(2. * np.log(2.)))
            model_psf = parallelized.high_pass_filter_imgs(np.array([model_psf]), numthreads=None, filtersize=fourier_sigma_size)[0]
        else:
            if highpass:
                raise NotImplementedError()
        if not np.isnan(self.database.obs[key]['BLURFWHM'][j]):
            gauss_sigma = self.database.obs[key]['BLURFWHM'][j] / np.sqrt(8. * np.log(2.))
            model_psf = gaussian_filter(model_psf, gauss_sigma)
        
        # Get transmission mask.
        yi, xi = np.indices(data0.shape)
        xidl, yidl = apsiaf.sci_to_idl(xi + 1 - xoff, yi + 1 - yoff)
        mask = psf.inst_on.gen_mask_transmission_map((xidl, yidl), 'idl')
        
        # Determine relative shift between data and model PSF. Iterate 3 times
        # to improve precision.
        xc, yc = (crpix1, crpix2)
        for i in range(3):
            
            # Crop data and transmission mask.
            datasub, xsub_indarr, ysub_indarr = ut.crop_image(image=data0,
                                                              xycen=(xc, yc),
                                                              npix=fov_pix,
                                                              return_indices=True)
            masksub = ut.crop_image(image=mask,
                                    xycen=(xc, yc),
                                    npix=fov_pix)
            
            if shft_exp == 1:
                img1 = datasub* masksub
                img2 = model_psf* masksub
            else:
                img1 = np.power(np.abs(datasub), shft_exp)* masksub
                img2 = np.power(np.abs(model_psf), shft_exp) * masksub
            
            # Determine relative shift between data and model PSF.
            shift, error, phasediff = phase_cross_correlation(img1,
                                                              img2,
                                                              upsample_factor=1000,
                                                              normalization=None)
            yshift, xshift = shift
            
            # Update star position.
            xc = np.mean(xsub_indarr) + xshift
            yc = np.mean(ysub_indarr) + yshift
        xshift, yshift = (xc - crpix1, yc - crpix2)
        log.info('  --> Recenter frames: star offset from coronagraph center (dx, dy) = (%.2f, %.2f) pix' % (xshift, yshift))
        
        # Plot data, model PSF, and scene overview.
        if output_dir is not None:
            fig, ax = plt.subplots(1, 3, figsize=(3 * 6.4, 1 * 4.8))
            ax[0].imshow(datasub, origin='lower', cmap='Reds')
            ax[0].contourf(masksub, levels=[0.00, 0.25, 0.50, 0.75], cmap='Greys_r', vmin=0., vmax=2., alpha=0.5)
            ax[0].set_title('1. SCI frame & transmission mask')
            ax[1].imshow(model_psf, origin='lower', cmap='Reds')
            ax[1].contourf(masksub, levels=[0.00, 0.25, 0.50, 0.75], cmap='Greys_r', vmin=0., vmax=2., alpha=0.5)
            ax[1].set_title('Model PSF & transmission mask')
            ax[2].scatter((xsciref), (ysciref), marker='+', color='black', label='SIAF reference point')
            ax[2].scatter((crpix1 + 1), (crpix2 + 1), marker='x', color='skyblue', label='True mask center')
            ax[2].scatter((xc + 1), (yc + 1), marker='*', color='red', label='Computed star position')
            ax[2].set_aspect('equal')
            xlim = ax[2].get_xlim()
            ylim = ax[2].get_ylim()
            xrng = xlim[1]-xlim[0]
            yrng = ylim[1]-ylim[0]
            if xrng > yrng:
                ax[2].set_xlim(np.mean(xlim) - xrng, np.mean(xlim) + xrng)
                ax[2].set_ylim(np.mean(ylim) - xrng, np.mean(ylim) + xrng)
            else:
                ax[2].set_xlim(np.mean(xlim) - yrng, np.mean(xlim) + yrng)
                ax[2].set_ylim(np.mean(ylim) - yrng, np.mean(ylim) + yrng)
            ax[2].set_xlabel('x-position [pix]')
            ax[2].set_ylabel('y-position [pix]')
            ax[2].legend(loc='upper right', fontsize=12)
            ax[2].set_title('Scene overview (1-indexed)')
            plt.tight_layout()
            output_file = os.path.join(output_dir, key + '_recenter.pdf')
            plt.savefig(output_file)
            log.info(f" Plot saved in {output_file}")
            # plt.show()
            plt.close(fig)
        
        # Return star position.
        return xc, yc, xshift, yshift
    
    @plt.style.context('spaceKLIP.sk_style')
    def align_frames(self,
                     method='fourier',
                     align_algo='leastsq',
                     mask_override=None,
                     msk_shp=8,
                     shft_exp=1,
                     kwargs={},
                     subdir='aligned'):
        """
        Align all SCI and REF frames to the first SCI frame.
        
        Parameters
        ----------
        method : 'fourier' or 'spline' (not recommended), optional
            Method for shifting the frames. The default is 'fourier'.
        align_algo : 'leastsq' or 'header'
            Algorithm to determine the alignment offsets. Default is 'leastsq',
            'header' assumes perfect header offsets. 
        mask_override : str, optional
            Mask some pixels when cross correlating for shifts
        msk_shp : int, optional
            Shape (height or radius) for custom mask invoked by "mask_override"
        shft_exp : float, optional
            Take image to the given power before cross correlating for shifts, default is 1. For instance, 1/2 helps align nircam bar/narrow data (or other data with weird speckles)
        kwargs : dict, optional
            Keyword arguments for the scipy.ndimage.shift routine. The default
            is {}.
        subdir : str, optional
            Name of the directory where the data products shall be saved. The
            default is 'aligned'.
        
        Returns
        -------
        None.
        
        """
        
        # Set output directory.
        output_dir = os.path.join(self.database.output_dir, subdir)
        if not os.path.exists(output_dir):
            os.makedirs(output_dir)

        # useful masks for computing shifts:
        def create_circular_mask(h, w, center=None, radius=None):

            if center is None: # use the middle of the image
                center = (int(w/2), int(h/2))
            if radius is None: # use the smallest distance between the center and image walls
                radius = min(center[0], center[1], w-center[0], h-center[1])

            Y, X = np.ogrid[:h, :w]
            dist_from_center = np.sqrt((X - center[0])**2 + (Y-center[1])**2)

            mask = dist_from_center <= radius
            return mask

        def create_rec_mask(h, w, center=None, z=None):
            if center is None: # use the middle of the image
                center = (int(w/2), int(h/2))
            if z is None:
                z = h//4

            mask = np.zeros((h,w), dtype=bool)
            mask[center[1]-z:center[1]+z,:] = True

            return mask
        
        # Loop through concatenations.
        database_temp = deepcopy(self.database.obs)
        for i, key in enumerate(self.database.obs.keys()):
            log.info('--> Concatenation ' + key)
            
            # Find science and reference files.
            ww_sci = np.where(self.database.obs[key]['TYPE'] == 'SCI')[0]
            if len(ww_sci) == 0:
                raise UserWarning('Could not find any science files')
            ww_ref = np.where(self.database.obs[key]['TYPE'] == 'REF')[0]
            ww_all = np.append(ww_sci, ww_ref)
            
            # Loop through FITS files.
            shifts_all = []
            for j in ww_all:
                
                # Read FITS file and PSF mask.
                fitsfile = self.database.obs[key]['FITSFILE'][j]
                data, erro, pxdq, head_pri, head_sci, is2d, imshifts, maskoffs = ut.read_obs(fitsfile)
                maskfile = self.database.obs[key]['MASKFILE'][j]
                mask = ut.read_msk(maskfile)
                if mask_override is not None:
                    if mask_override == 'circ':
                        mask_circ = create_circular_mask(data[0].shape[0],data[0].shape[1], radius=msk_shp)
                    elif mask_override == 'rec':
                        mask_circ = create_rec_mask(data[0].shape[0],data[0].shape[1], z=msk_shp)
                    else:
                        raise ValueError('There are `circ` and `rec` custom masks available')
                    mask_temp = data[0].copy()
                    mask_temp[~mask_circ] = 1
                    mask_temp[mask_circ] = 0
                elif mask is None:
                    mask_temp = np.ones_like(data[0])
                else:
                    mask_temp = mask
                
                # Align frames.
                head, tail = os.path.split(fitsfile)
                log.info('  --> Align frames: ' + tail)
                if np.sum(np.isnan(data)) != 0:
                    raise UserWarning('Please replace nan pixels before attempting to align frames')
                shifts = []
                for k in range(data.shape[0]):
                    
                    # Take the first science frame as reference frame.
                    if j == ww_sci[0] and k == 0:
                        ref_image = data[k].copy()
                        pp = np.array([0., 0., 1.])
                        xoffset = self.database.obs[key]['XOFFSET'][j] #arcsec
                        yoffset = self.database.obs[key]['YOFFSET'][j] #arcsec
                        crpix1 = self.database.obs[key]['CRPIX1'][j] #pixels
                        crpix2 = self.database.obs[key]['CRPIX2'][j] #pixels
                        pxsc = self.database.obs[key]['PIXSCALE'][j] #arcsec
                    
                    # Align all other SCI and REF frames to the first science
                    # frame.
                    else:
                        # Calculate shifts relative to first frame, work in pixels
                        xfirst = crpix1 + (xoffset/pxsc)
                        xoff_curr_pix = self.database.obs[key]['XOFFSET'][j]/self.database.obs[key]['PIXSCALE'][j]
                        xcurrent = self.database.obs[key]['CRPIX1'][j] + xoff_curr_pix
                        xshift = xfirst - xcurrent

                        yfirst = crpix2 + (yoffset/pxsc)
                        yoff_curr_pix = self.database.obs[key]['YOFFSET'][j]/self.database.obs[key]['PIXSCALE'][j]
                        ycurrent = self.database.obs[key]['CRPIX2'][j] + yoff_curr_pix
                        yshift = yfirst - ycurrent

                        p0 = np.array([xshift, yshift, 1.])
                        # p0 = np.array([((crpix1 + xoffset) - (self.database.obs[key]['CRPIX1'][j] + self.database.obs[key]['XOFFSET'][j])) / self.database.obs[key]['PIXSCALE'][j], ((crpix2 + yoffset) - (self.database.obs[key]['CRPIX2'][j] + self.database.obs[key]['YOFFSET'][j])) / self.database.obs[key]['PIXSCALE'][j], 1.])
                        # Fix for weird numerical behaviour if shifts are small
                        # but not exactly zero.
                        if (np.abs(xshift) < 1e-3) and (np.abs(yshift) < 1e-3):
                            p0 = np.array([0., 0., 1.])
                        if align_algo == 'leastsq':
                            if shft_exp != 1:
                                args = (np.power(np.abs(data[k]), shft_exp), np.power(np.abs(ref_image), shft_exp), mask_temp, method, kwargs)
                            else:
                                args = (data[k], ref_image, mask_temp, method, kwargs)
                            # Use header values to initiate least squares fit
                            pp = leastsq(ut.alignlsq,
                                         p0,
                                         args=args)[0]
                        elif align_algo == 'header':
                            # Just assume the header values are correct
                            pp = p0

                    # Append shifts to array and apply shift to image
                    # using defined method. 
                    shifts += [np.array([pp[0], pp[1], pp[2]])]
                    if j != ww_sci[0] or k != 0:
                        data[k] = ut.imshift(data[k], [shifts[k][0], shifts[k][1]], method=method, kwargs=kwargs)
                        erro[k] = ut.imshift(erro[k], [shifts[k][0], shifts[k][1]], method=method, kwargs=kwargs)
                shifts = np.array(shifts)
                if mask is not None:
                    if j != ww_sci[0]:
                        temp = np.median(shifts, axis=0)
                        # mask = ut.imshift(mask, [temp[0], temp[1]], method=method, kwargs=kwargs)
                        mask = spline_shift(mask, [temp[1], temp[0]], order=0, mode='constant', cval=np.nanmedian(mask))
                shifts_all += [shifts]
                if imshifts is not None:
                    imshifts += shifts[:, :-1]
                else:
                    imshifts = shifts[:, :-1]
                if maskoffs is not None:
                    maskoffs -= shifts[:, :-1]
                else:
                    maskoffs = -shifts[:, :-1]
                
                # Compute shift distances.
                dist = np.sqrt(np.sum(shifts[:, :2]**2, axis=1))  # pix
                dist *= self.database.obs[key]['PIXSCALE'][j]*1000  # mas
                if j == ww_sci[0]:
                    dist = dist[1:]
                log.info('  --> Align frames: median required shift = %.2f mas' % np.median(dist))
                if self.database.obs[key]['TELESCOP'][j] == 'JWST':
                    ww = (dist < 1e-5) | (dist > 100.)
                else:
                    ww = (dist < 1e-5)
                if np.sum(ww) != 0:
                    if j == ww_sci[0]:
                        ww = np.append(np.array([False]), ww)
                    ww = np.where(ww == True)[0]
                    if align_algo != 'header':
                        log.warning('  --> The following frames might not be properly aligned: '+str(ww))
                
                # Write FITS file and PSF mask.
                head_pri['XOFFSET'] = xoffset #arcseconds
                head_pri['YOFFSET'] = yoffset #arcseconds 
                head_sci['CRPIX1'] = crpix1
                head_sci['CRPIX2'] = crpix2
                fitsfile = ut.write_obs(fitsfile, output_dir, data, erro, pxdq, head_pri, head_sci, is2d, imshifts, maskoffs)
                maskfile = ut.write_msk(maskfile, mask, fitsfile)
                
                # Update spaceKLIP database.
                self.database.update_obs(key, j, fitsfile, maskfile, xoffset=xoffset, yoffset=yoffset, crpix1=crpix1, crpix2=crpix2)
            
            # Plot science frame alignment.
            colors = plt.rcParams['axes.prop_cycle'].by_key()['color']
            fig = plt.figure(figsize=(6.4, 4.8))
            ax = plt.gca()
            for index, j in enumerate(ww_sci):
                ax.scatter(shifts_all[index][:, 0] * self.database.obs[key]['PIXSCALE'][j] * 1000, 
                           shifts_all[index][:, 1] * self.database.obs[key]['PIXSCALE'][j] * 1000, 
<<<<<<< HEAD
                           s=5, color=colors[index % 10], marker='o', 
=======
                           s=5, color=colors[index%len(colors)], marker='o', 
>>>>>>> 8d728805
                           label='PA = %.0f deg' % self.database.obs[key]['ROLL_REF'][j])
            ax.axhline(0., color='gray', lw=1, zorder=-1)  # set zorder to ensure lines are drawn behind all the scatter points
            ax.axvline(0., color='gray', lw=1, zorder=-1)

            ax.set_aspect('equal')
            xlim = ax.get_xlim()
            ylim = ax.get_ylim()
            xrng = xlim[1]-xlim[0]
            yrng = ylim[1]-ylim[0]
            if xrng > yrng:
                ax.set_xlim(np.mean(xlim) - xrng, np.mean(xlim) + xrng)
                ax.set_ylim(np.mean(ylim) - xrng, np.mean(ylim) + xrng)
            else:
                ax.set_xlim(np.mean(xlim) - yrng, np.mean(xlim) + yrng)
                ax.set_ylim(np.mean(ylim) - yrng, np.mean(ylim) + yrng)
            ax.set_xlabel('x-shift [mas]')
            ax.set_ylabel('y-shift [mas]')
            ax.legend(loc='upper right')
            ax.set_title(f'Science frame alignment\nfor {self.database.obs[key]["TARGPROP"][ww_sci[0]]}, {self.database.obs[key]["FILTER"][ww_sci[0]]}')
            output_file = os.path.join(output_dir, key + '_align_sci.pdf')
            plt.savefig(output_file)
            log.info(f" Plot saved in {output_file}")
            plt.close(fig)
            
            # Plot reference frame alignment.
            if len(ww_ref) > 0:
                colors = plt.rcParams['axes.prop_cycle'].by_key()['color']
                fig = plt.figure(figsize=(6.4, 4.8))
                ax = plt.gca()
                seen = []
                reps = []
                syms = ['o', 'v', '^', '<', '>'] * (1 + len(ww_ref) // 5)
                add = len(ww_sci)
                for index, j in enumerate(ww_ref):
                    this = '%.3f_%.3f' % (database_temp[key]['XOFFSET'][j], database_temp[key]['YOFFSET'][j])
                    if this not in seen:
                        ax.scatter(shifts_all[index + add][:, 0] * self.database.obs[key]['PIXSCALE'][j] * 1000, 
                                   shifts_all[index + add][:, 1] * self.database.obs[key]['PIXSCALE'][j] * 1000, 
                                   s=5, color=colors[len(seen)%len(colors)], marker=syms[0], 
                                   label='dither %.0f' % (len(seen) + 1))
                        ax.hlines((-database_temp[key]['YOFFSET'][j] + yoffset) * 1000, 
                                  (-database_temp[key]['XOFFSET'][j] + xoffset) * 1000 - 4., 
                                  (-database_temp[key]['XOFFSET'][j] + xoffset) * 1000 + 4.,
                                  color=colors[len(seen)%len(colors)], lw=1)
                        ax.vlines((-database_temp[key]['XOFFSET'][j] + xoffset) * 1000, 
                                  (-database_temp[key]['YOFFSET'][j] + yoffset) * 1000 - 4., 
                                  (-database_temp[key]['YOFFSET'][j] + yoffset) * 1000 + 4., 
                                  color=colors[len(seen)%len(colors)], lw=1)
                        seen += [this]
                        reps += [1]
                    else:
                        ww = np.where(np.array(seen) == this)[0][0]
                        ax.scatter(shifts_all[index + add][:, 0] * self.database.obs[key]['PIXSCALE'][j] * 1000, 
                                   shifts_all[index + add][:, 1] * self.database.obs[key]['PIXSCALE'][j] * 1000, 
                                   s=5, color=colors[ww%len(colors)], marker=syms[reps[ww]])
                        reps[ww] += 1
                ax.set_aspect('equal')
                xlim = ax.get_xlim()
                ylim = ax.get_ylim()
                xrng = xlim[1]-xlim[0]
                yrng = ylim[1]-ylim[0]
                if xrng > yrng:
                    ax.set_xlim(np.mean(xlim) - xrng, np.mean(xlim) + xrng)
                    ax.set_ylim(np.mean(ylim) - xrng, np.mean(ylim) + xrng)
                else:
                    ax.set_xlim(np.mean(xlim) - yrng, np.mean(xlim) + yrng)
                    ax.set_ylim(np.mean(ylim) - yrng, np.mean(ylim) + yrng)
                ax.set_xlabel('x-shift [mas]')
                ax.set_ylabel('y-shift [mas]')
                ax.legend(loc='upper right', fontsize='small')
                ax.set_title(f'Reference frame alignment\n showing {len(ww_ref)} PSF refs for {self.database.obs[key]["FILTER"][ww_ref[0]]}')
                output_file = os.path.join(output_dir, key + '_align_ref.pdf')
                plt.savefig(output_file)
                log.info(f" Plot saved in {output_file}")
                plt.close(fig)
<|MERGE_RESOLUTION|>--- conflicted
+++ resolved
@@ -488,11 +488,7 @@
         subdir : str, optional
             Name of the directory where the data products shall be saved. The
             default is 'medsub'.
-<<<<<<< HEAD
         method : str, optional
-=======
-        method : str
->>>>>>> 8d728805
             'robust' for a robust median after masking out bright stars,
             'sigma_clipped' for another version of robust median using astropy
                 sigma_clipped_stats on the whole image,
@@ -2231,11 +2227,7 @@
             for index, j in enumerate(ww_sci):
                 ax.scatter(shifts_all[index][:, 0] * self.database.obs[key]['PIXSCALE'][j] * 1000, 
                            shifts_all[index][:, 1] * self.database.obs[key]['PIXSCALE'][j] * 1000, 
-<<<<<<< HEAD
-                           s=5, color=colors[index % 10], marker='o', 
-=======
-                           s=5, color=colors[index%len(colors)], marker='o', 
->>>>>>> 8d728805
+                           s=5, color=colors[index%len(colors)], marker='o',
                            label='PA = %.0f deg' % self.database.obs[key]['ROLL_REF'][j])
             ax.axhline(0., color='gray', lw=1, zorder=-1)  # set zorder to ensure lines are drawn behind all the scatter points
             ax.axvline(0., color='gray', lw=1, zorder=-1)
