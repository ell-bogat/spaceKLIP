import os, glob
from jwst.pipeline.calwebb_image2 import Image2Pipeline
from jwst.outlier_detection.outlier_detection_step import OutlierDetectionStep


from astropy.io import fits
import matplotlib.pyplot as plt
import numpy as np
from scipy.ndimage import median_filter, generic_filter

from pyklip.instruments.JWST import trim_miri_data

from . import utils
from . import io

def run_image_processing(meta, subdir_str, itype, dqcorr='None'):
<<<<<<< HEAD

	files = io.get_working_files(meta, meta.done_rampfit, subdir=subdir_str, search=meta.imgproc_ext, itype=itype)

	# Create save directory
	save_dir = meta.odir + subdir_str.replace('RAMPFIT', 'IMGPROCESS')
	if os.path.exists(save_dir) == False:
		os.makedirs(save_dir)

	# Run the pipeline on every file
	if meta.outlier_only != True:
		for file in files:
			# Set up pipeline
			pipeline = Image2Pipeline()
			pipeline.output_dir = save_dir
			pipeline.logcfg = pipeline.output_dir + 'imageprocess-log.cfg'
			pipeline.save_results = True
			pipeline.run(file)

	# Perform additional cleaning
	if meta.outlier_corr != 'None':

		# Make a folder to save to
		clean_savedir = save_dir + '_CLEAN'
		if os.path.exists(clean_savedir) == False:
			os.makedirs(clean_savedir)

		# Get the files from the image processing step
		files = glob.glob(save_dir+'/*')
		for file in files:
			with fits.open(file) as hdu:
				# Grab the data
				filt = hdu[0].header['FILTER']
				inst = hdu[0].header['INSTRUME']

				raw_data = hdu['SCI'].data
				raw_dq = hdu['DQ'].data

				# Trim data if needed
				if inst == 'MIRI':
					data_trim, trim = trim_miri_data([raw_data, raw_dq], filt)
					data = data_trim[0] # Only one cube so just want first index
					dq = data_trim[1]
				else:
					data = raw_data
					dq = raw_dq

				# Clean each image of outlier bad pixels
				if 'median' in meta.outlier_corr:
					for i, arr in enumerate(data):
						blurred = median_filter(arr, size=meta.outmed_blur) # Blur image
						diff = np.subtract(arr, blurred)	#Take difference
						threshold = meta.outmed_threshold*np.std(diff)	# Set outlier threshold
						outliers = np.nonzero((np.abs(diff[1:-1,1:-1])>threshold)) # Find outliers
						outliers = np.array(outliers) + 1 #Because we trimmed in line above

						cleaned = np.copy(arr)
						for y,x in zip(outliers[0], outliers[1]):
							cleaned[y,x] = blurred[y,x] #Swap pixels with blurred image

						arry, arrx = cleaned.shape
						#Make the center normal
						cleaned[int(3*arry/5):int(4*arry/5),int(3*arrx/5):int(4*arrx/5)] = \
							arr[int(3*arry/5):int(4*arry/5),int(3*arrx/5):int(4*arrx/5)]

						data[i] = cleaned
				if 'timemed' in meta.outlier_corr:
					z, y, x = data.shape
					datacopy = np.copy(data)
					for row in range(y):
						for col in range(x):
							pix_time = data[1:,row,col] #Don't use first image for this

							blurred = median_filter(pix_time, size=5)
							diff = np.subtract(pix_time, blurred)
							threshold = 4*np.std(diff)
							outliers = np.nonzero(np.abs(diff)>threshold)

							cleaned = np.copy(pix_time)
							mask = np.copy(pix_time)
							for j in outliers:
								cleaned[j] = blurred[j] #Swap pixels with blurred image
								mask[j] = 999

							data[1:,row,col] = cleaned
				if 'dqmed' in meta.outlier_corr:
					for i, arr in enumerate(data):
						baddq = np.argwhere(dq[i]>0)
						cleaned = np.copy(arr)
						for pix in baddq:
							if pix[0] > 2 and pix[1] > 2 and pix[0]<arr.shape[0]-2 and pix[1]<arr.shape[1]-2:
								ylo, yhi = pix[0]-1, pix[0]+2
								xlo, xhi = pix[1]-1, pix[1]+2
								sub = arr[ylo:yhi, xlo:xhi]
								if len(sub != 0):
									sub[1,1] = np.nan
									cleaned[pix[0],pix[1]] = np.nanmedian(sub)
						data[i] = cleaned
				if 'custom' in meta.outlier_corr:
					badpix = np.loadtxt(meta.custom_file, delimiter=',', dtype=int)
					badpix -= trim # To account for trimming of MIRI array
					badpix -= [1,1] #To account for DS9 offset
					for i, arr in enumerate(data):
						cleaned = np.copy(arr)
						for pix in badpix:
							if pix[0] > 2 and pix[1] > 2 and pix[0]<arr.shape[0]-2 and pix[1]<arr.shape[1]-2:
								ylo, yhi = pix[0]-1, pix[0]+2
								xlo, xhi = pix[1]-1, pix[1]+2
								sub = arr[ylo:yhi, xlo:xhi]
								if len(sub != 0):
									sub[1,1] = np.nan
									cleaned[pix[1],pix[0]] = np.nanmedian(sub)
						data[i] = cleaned

				#Assign to original array
				if inst == 'MIRI':
					shape = data.shape
					hdu['SCI'].data[:,trim[1]:trim[1]+shape[1],trim[0]:trim[0]+shape[2]] = data
				else:
					hdu['SCI'].data[:] = data
				hdu.writeto(clean_savedir+'/'+file.split('/')[-1], overwrite=True)

	return
=======
    files = io.get_working_files(meta, meta.done_rampfit, subdir=subdir_str, search=meta.imgproc_ext, itype=itype)

    # Create save directory
    save_dir = meta.odir + subdir_str.replace('RAMPFIT', 'IMGPROCESS')
    if os.path.exists(save_dir) == False:
        os.makedirs(save_dir)

    # Run the pipeline on every file
    if meta.outlier_only != True:
        for file in files:
            # Set up pipeline
            pipeline = Image2Pipeline()
            pipeline.output_dir = save_dir
            pipeline.logcfg = pipeline.output_dir + 'imageprocess-log.cfg'
            pipeline.save_results = True
            pipeline.run(file) 

    # Perform additional cleaning
    if meta.outlier_corr != 'None':

        # Make a folder to save to
        clean_savedir = save_dir + '_CLEAN'
        if os.path.exists(clean_savedir) == False:
            os.makedirs(clean_savedir)
        
        # Get the files from the image processing step only if it is completed
        if meta.outlier_only != True:
            files = glob.glob(save_dir+'/*')

        #Use the JWST outlier detections step to flag a few more bad pixels. 
        if hasattr(meta,'jwst_outlier_detection'):
            if meta.jwst_outlier_detection:
                step = OutlierDetectionStep()
                for file in files: 
                    outDataModel = step.process(file)
                    outDataModel.save(clean_savedir+"/"+outDataModel.meta.filename)
                files = glob.glob(clean_savedir+'/*')

        for file in files:
            with fits.open(file) as hdu:
                # Grab the data
                filt = hdu[0].header['FILTER']
                inst = hdu[0].header['INSTRUME']

                raw_data = hdu['SCI'].data
                raw_dq = hdu['DQ'].data

                # Trim data if needed
                if inst == 'MIRI':
                    data_trim, trim = trim_miri_data([raw_data, raw_dq], filt)
                    data = data_trim[0] # Only one cube so just want first index
                    dq = data_trim[1]
                else:
                    data = raw_data
                    dq = raw_dq

                    # print(file)
                    # from matplotlib.colors import LogNorm
                    # plt.imshow(dq[0], norm=LogNorm())
                    # plt.show()

                # Clean each image of outlier bad pixels
                if 'median' in meta.outlier_corr:
                    for i, arr in enumerate(data):
                        blurred = median_filter(arr, size=meta.outmed_blur) # Blur image
                        diff = np.subtract(arr, blurred)    #Take difference
                        threshold = meta.outmed_threshold*np.std(diff)  # Set outlier threshold
                        outliers = np.nonzero((np.abs(diff[1:-1,1:-1])>threshold)) # Find outliers
                        outliers = np.array(outliers) + 1 #Because we trimmed in line above


                        cleaned = np.copy(arr)
                        for y,x in zip(outliers[0], outliers[1]):
                            cleaned[y,x] = blurred[y,x] #Swap pixels with blurred image

                        arry, arrx = cleaned.shape
                        #Make the center normal
                        # cleaned[int(3*arry/5):int(4*arry/5),int(3*arrx/5):int(4*arrx/5)] = \
                        #   arr[int(3*arry/5):int(4*arry/5),int(3*arrx/5):int(4*arrx/5)]

                        data[i] = cleaned
                if 'timemed' in meta.outlier_corr:
                    z, y, x = data.shape
                    datacopy = np.copy(data)
                    for row in range(y):
                        for col in range(x):
                            if inst == 'MIRI':
                                pix_time = data[1:,row,col] #Don't use first image for this
                            else:
                                pix_time = data[0:,row,col]
                            
                            blurred = median_filter(pix_time, size=5)
                            diff = np.subtract(pix_time, blurred)
                            threshold = 2*np.std(diff)
                            outliers = np.nonzero(np.abs(diff)>threshold)

                            cleaned = np.copy(pix_time)
                            mask = np.copy(pix_time)
                            for j in outliers:
                                cleaned[j] = blurred[j] #Swap pixels with blurred image
                            if inst == 'MIRI':
                                data[1:,row,col] = cleaned
                            else:
                                data[0:,row,col] = cleaned
                if 'timemed_alt' in meta.outlier_corr:
                    z, y, x = data.shape
                    datacopy = np.copy(data)
                    for row in range(y):
                        for col in range(x):
                            pix_time = data[0:,row,col] #Don't use first image for this
                            fracs = pix_time / np.max(pix_time)

                            # Look for things that were bright, but change
                            if np.max(pix_time) > 1 and np.min(fracs) < meta.tmed_alt_frac:
                                good = np.where(fracs < meta.tmed_alt_frac)
                                bad = np.where(fracs > meta.tmed_alt_frac)
                                pix_time[bad] = np.median(pix_time[good])
                                cleaned = pix_time
                            else:
                                cleaned = pix_time
    
                            data[0:,row,col] = cleaned

                if 'dqmed' in meta.outlier_corr:
                    for i, arr in enumerate(data):
                        baddq = np.argwhere(dq[i]>meta.dq_threshold)
                        cleaned = np.copy(arr)
                        for pix in baddq:   
                            if pix[0] > 2 and pix[1] > 2 and pix[0]<arr.shape[0]-2 and pix[1]<arr.shape[1]-2:
                                ylo, yhi = pix[0]-1, pix[0]+2
                                xlo, xhi = pix[1]-1, pix[1]+2
                                sub = arr[ylo:yhi, xlo:xhi]
                                if len(sub != 0):
                                    sub[1,1] = np.nan
                                    cleaned[pix[0],pix[1]] = np.nanmedian(sub)
                        data[i] = cleaned
                if 'custom' in meta.outlier_corr:
                    badpix = np.loadtxt(meta.custom_file, delimiter=',', dtype=int)
                    if inst == 'MIRI':
                        badpix -= trim # To account for trimming of MIRI array
                    badpix -= [1,1] #To account for DS9 offset
                    for i, arr in enumerate(data):
                        cleaned = np.copy(arr)
                        for pix in badpix:  
                            if pix[0] > 1 and pix[1] > 1 and pix[0]<arr.shape[0]-2 and pix[1]<arr.shape[1]-2:
                                ylo, yhi = pix[1]-1, pix[1]+2
                                xlo, xhi = pix[0]-1, pix[0]+2
                                sub = arr[ylo:yhi, xlo:xhi]
                                if len(sub != 0):
                                    sub[1,1] = np.nan
                                    cleaned[pix[1],pix[0]] = np.nanmedian(sub)
                        data[i] = cleaned

                #Assign to original array
                if inst == 'MIRI':
                    shape = data.shape
                    hdu['SCI'].data[:,trim[1]:trim[1]+shape[1],trim[0]:trim[0]+shape[2]] = data
                else:
                    hdu['SCI'].data[:] = data
                hdu.writeto(clean_savedir+'/'+file.split('/')[-1], overwrite=True)

    return
>>>>>>> c270bf13

def stsci_image_processing(meta):
    """
    Use the JWST pipeline to process *rateints.fits files to *calints.fits files
    """
    if meta.imgproc_idir:
        run_image_processing(meta, 'RAMPFIT/SCI+REF', itype='default')
    if meta.imgproc_bgdirs:
        if meta.bg_sci_dir != 'None':
            run_image_processing(meta, 'RAMPFIT/BGSCI', itype='bgsci')
        if meta.bg_ref_dir != 'None':
            run_image_processing(meta, 'RAMPFIT/BGREF', itype='bgref')

    return<|MERGE_RESOLUTION|>--- conflicted
+++ resolved
@@ -14,130 +14,6 @@
 from . import io
 
 def run_image_processing(meta, subdir_str, itype, dqcorr='None'):
-<<<<<<< HEAD
-
-	files = io.get_working_files(meta, meta.done_rampfit, subdir=subdir_str, search=meta.imgproc_ext, itype=itype)
-
-	# Create save directory
-	save_dir = meta.odir + subdir_str.replace('RAMPFIT', 'IMGPROCESS')
-	if os.path.exists(save_dir) == False:
-		os.makedirs(save_dir)
-
-	# Run the pipeline on every file
-	if meta.outlier_only != True:
-		for file in files:
-			# Set up pipeline
-			pipeline = Image2Pipeline()
-			pipeline.output_dir = save_dir
-			pipeline.logcfg = pipeline.output_dir + 'imageprocess-log.cfg'
-			pipeline.save_results = True
-			pipeline.run(file)
-
-	# Perform additional cleaning
-	if meta.outlier_corr != 'None':
-
-		# Make a folder to save to
-		clean_savedir = save_dir + '_CLEAN'
-		if os.path.exists(clean_savedir) == False:
-			os.makedirs(clean_savedir)
-
-		# Get the files from the image processing step
-		files = glob.glob(save_dir+'/*')
-		for file in files:
-			with fits.open(file) as hdu:
-				# Grab the data
-				filt = hdu[0].header['FILTER']
-				inst = hdu[0].header['INSTRUME']
-
-				raw_data = hdu['SCI'].data
-				raw_dq = hdu['DQ'].data
-
-				# Trim data if needed
-				if inst == 'MIRI':
-					data_trim, trim = trim_miri_data([raw_data, raw_dq], filt)
-					data = data_trim[0] # Only one cube so just want first index
-					dq = data_trim[1]
-				else:
-					data = raw_data
-					dq = raw_dq
-
-				# Clean each image of outlier bad pixels
-				if 'median' in meta.outlier_corr:
-					for i, arr in enumerate(data):
-						blurred = median_filter(arr, size=meta.outmed_blur) # Blur image
-						diff = np.subtract(arr, blurred)	#Take difference
-						threshold = meta.outmed_threshold*np.std(diff)	# Set outlier threshold
-						outliers = np.nonzero((np.abs(diff[1:-1,1:-1])>threshold)) # Find outliers
-						outliers = np.array(outliers) + 1 #Because we trimmed in line above
-
-						cleaned = np.copy(arr)
-						for y,x in zip(outliers[0], outliers[1]):
-							cleaned[y,x] = blurred[y,x] #Swap pixels with blurred image
-
-						arry, arrx = cleaned.shape
-						#Make the center normal
-						cleaned[int(3*arry/5):int(4*arry/5),int(3*arrx/5):int(4*arrx/5)] = \
-							arr[int(3*arry/5):int(4*arry/5),int(3*arrx/5):int(4*arrx/5)]
-
-						data[i] = cleaned
-				if 'timemed' in meta.outlier_corr:
-					z, y, x = data.shape
-					datacopy = np.copy(data)
-					for row in range(y):
-						for col in range(x):
-							pix_time = data[1:,row,col] #Don't use first image for this
-
-							blurred = median_filter(pix_time, size=5)
-							diff = np.subtract(pix_time, blurred)
-							threshold = 4*np.std(diff)
-							outliers = np.nonzero(np.abs(diff)>threshold)
-
-							cleaned = np.copy(pix_time)
-							mask = np.copy(pix_time)
-							for j in outliers:
-								cleaned[j] = blurred[j] #Swap pixels with blurred image
-								mask[j] = 999
-
-							data[1:,row,col] = cleaned
-				if 'dqmed' in meta.outlier_corr:
-					for i, arr in enumerate(data):
-						baddq = np.argwhere(dq[i]>0)
-						cleaned = np.copy(arr)
-						for pix in baddq:
-							if pix[0] > 2 and pix[1] > 2 and pix[0]<arr.shape[0]-2 and pix[1]<arr.shape[1]-2:
-								ylo, yhi = pix[0]-1, pix[0]+2
-								xlo, xhi = pix[1]-1, pix[1]+2
-								sub = arr[ylo:yhi, xlo:xhi]
-								if len(sub != 0):
-									sub[1,1] = np.nan
-									cleaned[pix[0],pix[1]] = np.nanmedian(sub)
-						data[i] = cleaned
-				if 'custom' in meta.outlier_corr:
-					badpix = np.loadtxt(meta.custom_file, delimiter=',', dtype=int)
-					badpix -= trim # To account for trimming of MIRI array
-					badpix -= [1,1] #To account for DS9 offset
-					for i, arr in enumerate(data):
-						cleaned = np.copy(arr)
-						for pix in badpix:
-							if pix[0] > 2 and pix[1] > 2 and pix[0]<arr.shape[0]-2 and pix[1]<arr.shape[1]-2:
-								ylo, yhi = pix[0]-1, pix[0]+2
-								xlo, xhi = pix[1]-1, pix[1]+2
-								sub = arr[ylo:yhi, xlo:xhi]
-								if len(sub != 0):
-									sub[1,1] = np.nan
-									cleaned[pix[1],pix[0]] = np.nanmedian(sub)
-						data[i] = cleaned
-
-				#Assign to original array
-				if inst == 'MIRI':
-					shape = data.shape
-					hdu['SCI'].data[:,trim[1]:trim[1]+shape[1],trim[0]:trim[0]+shape[2]] = data
-				else:
-					hdu['SCI'].data[:] = data
-				hdu.writeto(clean_savedir+'/'+file.split('/')[-1], overwrite=True)
-
-	return
-=======
     files = io.get_working_files(meta, meta.done_rampfit, subdir=subdir_str, search=meta.imgproc_ext, itype=itype)
 
     # Create save directory
@@ -153,7 +29,7 @@
             pipeline.output_dir = save_dir
             pipeline.logcfg = pipeline.output_dir + 'imageprocess-log.cfg'
             pipeline.save_results = True
-            pipeline.run(file) 
+            pipeline.run(file)
 
     # Perform additional cleaning
     if meta.outlier_corr != 'None':
@@ -162,16 +38,16 @@
         clean_savedir = save_dir + '_CLEAN'
         if os.path.exists(clean_savedir) == False:
             os.makedirs(clean_savedir)
-        
+
         # Get the files from the image processing step only if it is completed
         if meta.outlier_only != True:
             files = glob.glob(save_dir+'/*')
 
-        #Use the JWST outlier detections step to flag a few more bad pixels. 
+        #Use the JWST outlier detections step to flag a few more bad pixels.
         if hasattr(meta,'jwst_outlier_detection'):
             if meta.jwst_outlier_detection:
                 step = OutlierDetectionStep()
-                for file in files: 
+                for file in files:
                     outDataModel = step.process(file)
                     outDataModel.save(clean_savedir+"/"+outDataModel.meta.filename)
                 files = glob.glob(clean_savedir+'/*')
@@ -228,7 +104,7 @@
                                 pix_time = data[1:,row,col] #Don't use first image for this
                             else:
                                 pix_time = data[0:,row,col]
-                            
+
                             blurred = median_filter(pix_time, size=5)
                             diff = np.subtract(pix_time, blurred)
                             threshold = 2*np.std(diff)
@@ -258,14 +134,14 @@
                                 cleaned = pix_time
                             else:
                                 cleaned = pix_time
-    
+
                             data[0:,row,col] = cleaned
 
                 if 'dqmed' in meta.outlier_corr:
                     for i, arr in enumerate(data):
                         baddq = np.argwhere(dq[i]>meta.dq_threshold)
                         cleaned = np.copy(arr)
-                        for pix in baddq:   
+                        for pix in baddq:
                             if pix[0] > 2 and pix[1] > 2 and pix[0]<arr.shape[0]-2 and pix[1]<arr.shape[1]-2:
                                 ylo, yhi = pix[0]-1, pix[0]+2
                                 xlo, xhi = pix[1]-1, pix[1]+2
@@ -281,7 +157,7 @@
                     badpix -= [1,1] #To account for DS9 offset
                     for i, arr in enumerate(data):
                         cleaned = np.copy(arr)
-                        for pix in badpix:  
+                        for pix in badpix:
                             if pix[0] > 1 and pix[1] > 1 and pix[0]<arr.shape[0]-2 and pix[1]<arr.shape[1]-2:
                                 ylo, yhi = pix[1]-1, pix[1]+2
                                 xlo, xhi = pix[0]-1, pix[0]+2
@@ -300,7 +176,6 @@
                 hdu.writeto(clean_savedir+'/'+file.split('/')[-1], overwrite=True)
 
     return
->>>>>>> c270bf13
 
 def stsci_image_processing(meta):
     """
