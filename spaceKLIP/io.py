from __future__ import division

import numpy as np
import json
<<<<<<< HEAD
import yaml
=======
import glob, os
import copy
>>>>>>> 0bb640ee

from astropy.table import Table
import astropy.io.fits as pyfits

def read_config(file):
    """
    Read a .yaml configuration file that defines the code execution.

    Parameters
    ----------
    file : str  
        File path of .yaml configuration file.

    Returns
    -------
    config : dict
        Dictionary of all configuration parameters.
    """

    with open(file, 'r') as stream:
        try:
            config = yaml.safe_load(stream)
        except:
            raise yaml.YAMLError

    temp = config['pa_ranges_bar']
    Nval = len(temp)
    pa_ranges_bar = []
    if Nval % 2 != 0:
        raise UserWarning('pa_ranges_bar needs to be list of 2-tuples')
    for i in range(Nval//2):
        pa_ranges_bar += [(float(temp[2*i][1:]), float(temp[2*i+1][:-1]))]
    config['pa_ranges_bar'] = pa_ranges_bar

    return config

<<<<<<< HEAD
def meta_to_json(meta, savefile='./MetaSave.txt'):
    """
    Convert Meta object to a dictionary and save into a json file.
    """
=======
def meta_to_json(input_meta, savefile='./MetaSave.txt'):
    '''
    Convert meta object to a dictionary and save into a json file
    '''
    meta = copy.deepcopy(input_meta)

    # Remove transmission as it is a function
    meta.transmission = None
>>>>>>> 0bb640ee

    # Need to convert astropy table to strings
    for i in meta.obs:
        meta.obs[i] = Table.pformat_all(meta.obs[i])

    # Need to find numpy types and convert to default python types
    for i in vars(meta).keys():
        # Is it a numpy data type?
        if isinstance(vars(meta)[i], np.generic):
            to_py = getattr(meta, i).item()
            setattr(meta, i, to_py)

        # Check another level down
        if isinstance(vars(meta)[i], dict):
            d = getattr(meta, i)

            for key in d.keys():
                if isinstance(d[key], np.generic):
                    d[key] = d[key].item()
            setattr(meta, i, d)
        elif isinstance(vars(meta)[i], list):
            l = getattr(meta, i)

            for j in l:
                if isinstance(j, np.generic):
                    l[j] = l[j].item()
            setattr(meta, i, l)

    with open(savefile, 'w') as msavefile:
        json.dump(vars(meta), msavefile)

    return

def read_metajson(file):
    """
    Load a Meta save file as a json dictionary, don't convert back into a
    class as it doesn't seem necessary yet.
    """

    with open(file) as f:
        metasave = json.load(f)

    return metasave


def extract_obs(meta, fitsfiles_all):
    # Create an astropy table for each unique set of observing parameters
    # (filter, coronagraph, ...). Save all information that is needed
    # later into this table. Finally, save all astropy tables into a
    # dictionary called meta.obs.

    fitsfiles = []
    for file in fitsfiles_all:
        if pyfits.getheader(file)['EXP_TYPE'] in ['NRC_IMAGE', 'NRC_CORON', 'MIR_IMAGE', 'MIR_LYOT', 'MIR_4QPM']:
            fitsfiles += [file]
    fitsfiles = np.array(fitsfiles)

    Nfitsfiles = len(fitsfiles)
    
    TARGPROP = np.empty(Nfitsfiles, dtype=np.dtype('U100'))
    TARG_RA = np.empty(Nfitsfiles) # deg
    TARG_DEC = np.empty(Nfitsfiles) # deg
    INSTRUME = np.empty(Nfitsfiles, dtype=np.dtype('U100'))
    DETECTOR = np.empty(Nfitsfiles, dtype=np.dtype('U100'))
    FILTER = np.empty(Nfitsfiles, dtype=np.dtype('U100'))
    PUPIL = np.empty(Nfitsfiles, dtype=np.dtype('U100'))
    CORONMSK = np.empty(Nfitsfiles, dtype=np.dtype('U100'))
    READPATT = np.empty(Nfitsfiles, dtype=np.dtype('U100'))
    NINTS = np.empty(Nfitsfiles, dtype=int)
    NGROUPS = np.empty(Nfitsfiles, dtype=int)
    NFRAMES = np.empty(Nfitsfiles, dtype=int)
    EFFINTTM = np.empty(Nfitsfiles) # s
    SUBARRAY = np.empty(Nfitsfiles, dtype=np.dtype('U100'))
    SUBPXPTS = np.empty(Nfitsfiles, dtype=int)
    PIXSCALE = np.empty(Nfitsfiles) # mas
    PA_V3 = np.empty(Nfitsfiles) # deg
    HASH = np.empty(Nfitsfiles, dtype=np.dtype('U100'))
    for i, file in enumerate(fitsfiles):
        hdul = pyfits.open(file)
        head = hdul[0].header

        TARGPROP[i] = head['TARGPROP']
        TARG_RA[i] = head['TARG_RA'] # deg
        TARG_DEC[i] = head['TARG_DEC'] # deg
        INSTRUME[i] = head['INSTRUME']
        DETECTOR[i] = head['DETECTOR']
        FILTER[i] = head['FILTER']
        PUPIL[i] = head['PUPIL']
        CORONMSK[i] = head['CORONMSK']
        READPATT[i] = head['READPATT']
        NINTS[i] = head['NINTS']
        NGROUPS[i] = head['NGROUPS']
        NFRAMES[i] = head['NFRAMES']
        EFFINTTM[i] = head['EFFINTTM'] # s
        SUBARRAY[i] = head['SUBARRAY']
        try:
            SUBPXPTS[i] = head['SUBPXPTS']
        except:
            SUBPXPTS[i] = 1
        if ('LONG' in DETECTOR[i]):
            PIXSCALE[i] = meta.pxsc_lw # mas
        else:
            PIXSCALE[i] = meta.pxsc_sw # mas
        head = hdul[1].header
        PA_V3[i] = head['PA_V3'] # deg
        HASH[i] = INSTRUME[i]+'_'+DETECTOR[i]+'_'+FILTER[i]+'_'+PUPIL[i]+'_'+CORONMSK[i]+'_'+SUBARRAY[i]
        hdul.close()

    HASH_unique = np.unique(HASH)
    NHASH_unique = len(HASH_unique)
    meta.obs = {}
    for i in range(NHASH_unique):
        ww = HASH == HASH_unique[i]
        dpts = SUBPXPTS[ww]
        dpts_unique = np.unique(dpts)
        if ((len(dpts_unique) == 2) and (dpts_unique[0] == 1)):
            ww_sci = np.where(dpts == dpts_unique[0])[0]
            ww_cal = np.where(dpts == dpts_unique[1])[0]
        else:
            raise UserWarning('Science and reference PSFs are identified based on their number of dither positions, assuming that there is no dithering for the science PSFs')
        tab = Table(names=('TYP', 'TARGPROP', 'TARG_RA', 'TARG_DEC', 'READPATT', 'NINTS', 'NGROUPS', 'NFRAMES', 'EFFINTTM', 'PIXSCALE', 'PA_V3', 'FITSFILE'), dtype=('S', 'S', 'f', 'f', 'S', 'i', 'i', 'i', 'f', 'f', 'f', 'S'))
        for j in range(len(ww_sci)):
            tab.add_row(('SCI', TARGPROP[ww][ww_sci][j], TARG_RA[ww][ww_sci][j], TARG_DEC[ww][ww_sci][j], READPATT[ww][ww_sci][j], NINTS[ww][ww_sci][j], NGROUPS[ww][ww_sci][j], NFRAMES[ww][ww_sci][j], EFFINTTM[ww][ww_sci][j], PIXSCALE[ww][ww_sci][j], PA_V3[ww][ww_sci][j], fitsfiles[ww][ww_sci][j]))
        for j in range(len(ww_cal)):
            tab.add_row(('CAL', TARGPROP[ww][ww_cal][j], TARG_RA[ww][ww_cal][j], TARG_DEC[ww][ww_cal][j], READPATT[ww][ww_cal][j], NINTS[ww][ww_cal][j], NGROUPS[ww][ww_cal][j], NFRAMES[ww][ww_cal][j], EFFINTTM[ww][ww_cal][j], PIXSCALE[ww][ww_cal][j], PA_V3[ww][ww_cal][j], fitsfiles[ww][ww_cal][j]))
        meta.obs[HASH_unique[i]] = tab.copy()
    
    if (meta.verbose == True):
        print('--> Identified %.0f observation sequences' % len(meta.obs))
        for i, key in enumerate(meta.obs.keys()):
            print('--> Sequence %.0f: ' % (i+1)+key)
            print_table = copy.deepcopy(meta.obs[key])
            print_table.remove_column('FITSFILE')
            print_table.pprint(max_lines=100, max_width=1000)

    return meta

def get_working_files(meta, runcheck, subdir='RAMPFIT', search='uncal.fits'):

    # Add wild card to the start of the search string
    search = '*' + search 
   
    # Figure out where to look for files
    if runcheck:
        #Use an output directory that was just created
        rdir = meta.odir + subdir + '/'
    else:
        #Use the specified input directory
        rdir = meta.idir

    # Grab the files
    files = glob.glob(rdir + search)
    if len(files) == 0:
        # Let's look for a subdir
        if os.path.exists(rdir + subdir):
            print('Located {} folder within input directory.'.format(subdir))
            rdir += subdir + '/' + search
            files = glob.glob(rdir)
        
        # If there are still no files, look in output directory
        if (len(files) == 0) and ('/{}/'.format(subdir) not in rdir):
            print('WARNING: No {} files found in input directory, searching output directory.'.format(search))
            rdir = meta.odir + subdir + '/' + search
            files = glob.glob(rdir)

        if len(files) == 0:
            raise ValueError('Unable to find any {} files in specified input or output directories.'.format(search))

    if meta.verbose:
        print('Found {} files under: {}'.format(len(files), rdir))

    return files<|MERGE_RESOLUTION|>--- conflicted
+++ resolved
@@ -1,13 +1,12 @@
 from __future__ import division
 
 import numpy as np
-import json
-<<<<<<< HEAD
-import yaml
-=======
+import json, yaml
+
 import glob, os
 import copy
->>>>>>> 0bb640ee
+
+import webbpsf
 
 from astropy.table import Table
 import astropy.io.fits as pyfits
@@ -44,12 +43,6 @@
 
     return config
 
-<<<<<<< HEAD
-def meta_to_json(meta, savefile='./MetaSave.txt'):
-    """
-    Convert Meta object to a dictionary and save into a json file.
-    """
-=======
 def meta_to_json(input_meta, savefile='./MetaSave.txt'):
     '''
     Convert meta object to a dictionary and save into a json file
@@ -58,7 +51,6 @@
 
     # Remove transmission as it is a function
     meta.transmission = None
->>>>>>> 0bb640ee
 
     # Need to convert astropy table to strings
     for i in meta.obs:
@@ -103,7 +95,6 @@
 
     return metasave
 
-
 def extract_obs(meta, fitsfiles_all):
     # Create an astropy table for each unique set of observing parameters
     # (filter, coronagraph, ...). Save all information that is needed
@@ -115,6 +106,10 @@
         if pyfits.getheader(file)['EXP_TYPE'] in ['NRC_IMAGE', 'NRC_CORON', 'MIR_IMAGE', 'MIR_LYOT', 'MIR_4QPM']:
             fitsfiles += [file]
     fitsfiles = np.array(fitsfiles)
+
+    # Load WebbPSF NIRCam / MIRI classes
+    nrc = webbpsf.NIRCam()
+    mir = webbpsf.MIRI()
 
     Nfitsfiles = len(fitsfiles)
     
@@ -133,6 +128,7 @@
     EFFINTTM = np.empty(Nfitsfiles) # s
     SUBARRAY = np.empty(Nfitsfiles, dtype=np.dtype('U100'))
     SUBPXPTS = np.empty(Nfitsfiles, dtype=int)
+    APERNAME = np.empty(Nfitsfiles, dtype=np.dtype('U100'))
     PIXSCALE = np.empty(Nfitsfiles) # mas
     PA_V3 = np.empty(Nfitsfiles) # deg
     HASH = np.empty(Nfitsfiles, dtype=np.dtype('U100'))
@@ -154,14 +150,40 @@
         NFRAMES[i] = head['NFRAMES']
         EFFINTTM[i] = head['EFFINTTM'] # s
         SUBARRAY[i] = head['SUBARRAY']
+        APERNAME[i] = head['APERNAME']
         try:
             SUBPXPTS[i] = head['SUBPXPTS']
         except:
             SUBPXPTS[i] = 1
-        if ('LONG' in DETECTOR[i]):
-            PIXSCALE[i] = meta.pxsc_lw # mas
+        
+        # NIRCam specific settings
+        if 'NIRCAM' in INSTRUME[i]:
+            if 'LONG' in DETECTOR[i]:
+                PIXSCALE[i] = nrc._pixelscale_long*1e3 # mas
+            else:
+                PIXSCALE[i] = nrc._pixelscale_short*1e3 # mas
+            # Get the correct bar offset for each observing sequence.
+            meta.bar_offset = {}
+            for key in meta.obs.keys():
+                temp = [s.start() for s in re.finditer('_', key)]
+                filt = key[temp[1]+1:temp[2]].upper()
+                if ('MASKALWB' in key.upper()):
+                    if ('NARROW' in meta.obs[key]['APERNAME'][0].upper()):
+                        meta.bar_offset[key] = meta.offset_lwb['narrow']
+                    else:
+                        meta.bar_offset[key] = meta.offset_lwb[filt]
+                elif ('MASKASWB' in key.upper()):
+                    if ('NARROW' in meta.obs[key]['APERNAME'][0].upper()):
+                        meta.bar_offset[key] = meta.offset_swb['narrow']
+                    else:
+                        meta.bar_offset[key] = meta.offset_swb[filt]
+                else:
+                    meta.bar_offset[key] = None
+        # MIRI specific settings
+        elif 'MIRI' in INSTRUME[i]:
+            PIXSCALE[i] = mir.pixelscale*1e3 # mas
         else:
-            PIXSCALE[i] = meta.pxsc_sw # mas
+            raise UserWarning('Unknown instrument')
         head = hdul[1].header
         PA_V3[i] = head['PA_V3'] # deg
         HASH[i] = INSTRUME[i]+'_'+DETECTOR[i]+'_'+FILTER[i]+'_'+PUPIL[i]+'_'+CORONMSK[i]+'_'+SUBARRAY[i]
@@ -185,6 +207,7 @@
         for j in range(len(ww_cal)):
             tab.add_row(('CAL', TARGPROP[ww][ww_cal][j], TARG_RA[ww][ww_cal][j], TARG_DEC[ww][ww_cal][j], READPATT[ww][ww_cal][j], NINTS[ww][ww_cal][j], NGROUPS[ww][ww_cal][j], NFRAMES[ww][ww_cal][j], EFFINTTM[ww][ww_cal][j], PIXSCALE[ww][ww_cal][j], PA_V3[ww][ww_cal][j], fitsfiles[ww][ww_cal][j]))
         meta.obs[HASH_unique[i]] = tab.copy()
+        del tab
     
     if (meta.verbose == True):
         print('--> Identified %.0f observation sequences' % len(meta.obs))
