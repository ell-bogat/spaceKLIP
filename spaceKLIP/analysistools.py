--- conflicted
+++ resolved
@@ -13,12 +13,9 @@
 import sys
 
 import astropy.io.fits as fits
-<<<<<<< HEAD
-=======
 from astropy.table import Table
 import astropy.units as u
 
->>>>>>> 6e55b698
 import matplotlib.pyplot as plt
 from cycler import cycler
 import numpy as np
